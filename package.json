--- conflicted
+++ resolved
@@ -1,7 +1,7 @@
 {
   "name": "truffle",
   "namespace": "consensys",
-  "version": "1.0.3",
+  "version": "2.0.0",
   "description": "Truffle - Simple development framework for Ethereum",
   "dependencies": {
     "async": "^1.4.2",
@@ -17,12 +17,8 @@
     "colors": "^1.1.2",
     "cpr": "^0.4.3",
     "deasync": "^0.1.3",
-<<<<<<< HEAD
     "del": "^2.2.0",
     "ether-pudding": "^3.0.3",
-=======
-    "ether-pudding": "^2.0.6",
->>>>>>> 63c90d21
     "finalhandler": "^0.4.0",
     "find-up": "^1.1.2",
     "graphlib": "^2.0.0",
