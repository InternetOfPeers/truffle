--- conflicted
+++ resolved
@@ -3,11 +3,8 @@
   "scripts": {
     "bootstrap": "lerna bootstrap",
     "prepare": "lerna run prepare --stream --concurrency=1",
-<<<<<<< HEAD
     "publish-release": "./scripts/publish-release.sh",
-=======
     "prepare-release": "./scripts/prepare-release.sh",
->>>>>>> e08821a4
     "test": "lerna run test --stream --concurrency=1 -- --colors",
     "ci": "./scripts/ci.sh",
     "geth": "./scripts/geth.sh",
