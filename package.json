{
  "name": "truffle-hdwallet-provider",
  "version": "0.0.7-beta.0",
  "description": "HD Wallet-enabled Web3 provider",
  "main": "index.js",
  "scripts": {
    "test": "mocha --timeout 5000"
  },
  "repository": {
    "type": "git",
    "url": "git+https://github.com/trufflesuite/truffle-hdwallet-provider.git"
  },
  "keywords": [
    "etheruem",
    "hd",
    "wallet",
    "mnemonic",
    "provider"
  ],
  "author": "Tim Coulter <tim.coulter@consensys.net>",
  "license": "MIT",
  "bugs": {
    "url": "https://github.com/trufflesuite/truffle-hdwallet-provider/issues"
  },
  "homepage": "https://github.com/trufflesuite/truffle-hdwallet-provider#readme",
  "dependencies": {
    "bip39": "^2.2.0",
<<<<<<< HEAD
    "ethereumjs-wallet": "0.6.0",
    "ethereumjs-util": "^5.1.1",
=======
    "ethereumjs-tx": "^1.3.4",
    "ethereumjs-wallet": "^0.6.0",
>>>>>>> 51d34e70
    "web3": "^0.18.2",
    "web3-provider-engine": "^14.0.5"
  },
  "devDependencies": {
    "ganache-core": "^2.1.0",
    "mocha": "^5.1.1"
  },
  "peerDependencies": {
    "truffle": "4.x"
  }
}<|MERGE_RESOLUTION|>--- conflicted
+++ resolved
@@ -25,13 +25,9 @@
   "homepage": "https://github.com/trufflesuite/truffle-hdwallet-provider#readme",
   "dependencies": {
     "bip39": "^2.2.0",
-<<<<<<< HEAD
     "ethereumjs-wallet": "0.6.0",
     "ethereumjs-util": "^5.1.1",
-=======
-    "ethereumjs-tx": "^1.3.4",
-    "ethereumjs-wallet": "^0.6.0",
->>>>>>> 51d34e70
+    "ethereumjs-tx": "^1.3.7",
     "web3": "^0.18.2",
     "web3-provider-engine": "^14.0.5"
   },
