{
  "name": "@truffle/workflow-compile",
  "version": "2.1.20",
  "description": "Core workflow behavior for `truffle compile` command",
  "dependencies": {
<<<<<<< HEAD
    "@truffle/artifactor": "^4.0.45",
    "@truffle/compile-ligo": "^0.3.4-alphaTez.3",
    "@truffle/compile-solidity": "^4.2.18",
    "@truffle/compile-vyper": "^1.0.42",
    "@truffle/config": "^1.2.12",
=======
    "@truffle/artifactor": "^4.0.46",
    "@truffle/compile-solidity": "^4.2.19",
    "@truffle/compile-vyper": "^1.0.43",
    "@truffle/config": "^1.2.13",
>>>>>>> 1bc5b042
    "@truffle/expect": "^0.0.13",
    "@truffle/external-compile": "^1.0.28",
    "@truffle/resolver": "^5.1.0",
    "fs-extra": "^7.0.1",
    "mkdirp": "^0.5.1"
  },
  "main": "index.js",
  "scripts": {
    "test": "mocha"
  },
  "repository": "https://github.com/trufflesuite/truffle/tree/master/packages/workflow-compile",
  "author": "Truffle Suite <inquiry@trufflesuite.com>",
  "license": "MIT",
  "bugs": {
    "url": "https://github.com/trufflesuite/truffle/issues"
  },
  "homepage": "https://github.com/trufflesuite/truffle/tree/master/packages/workflow-compile#readme",
  "publishConfig": {
    "access": "public"
  },
  "devDependencies": {
    "debug": "^4.1.1",
    "mocha": "5.2.0"
  }
}<|MERGE_RESOLUTION|>--- conflicted
+++ resolved
@@ -3,18 +3,11 @@
   "version": "2.1.20",
   "description": "Core workflow behavior for `truffle compile` command",
   "dependencies": {
-<<<<<<< HEAD
-    "@truffle/artifactor": "^4.0.45",
+    "@truffle/artifactor": "^4.0.46",
     "@truffle/compile-ligo": "^0.3.4-alphaTez.3",
-    "@truffle/compile-solidity": "^4.2.18",
-    "@truffle/compile-vyper": "^1.0.42",
-    "@truffle/config": "^1.2.12",
-=======
-    "@truffle/artifactor": "^4.0.46",
     "@truffle/compile-solidity": "^4.2.19",
     "@truffle/compile-vyper": "^1.0.43",
     "@truffle/config": "^1.2.13",
->>>>>>> 1bc5b042
     "@truffle/expect": "^0.0.13",
     "@truffle/external-compile": "^1.0.28",
     "@truffle/resolver": "^5.1.0",
