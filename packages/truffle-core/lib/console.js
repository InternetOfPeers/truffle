--- conflicted
+++ resolved
@@ -4,13 +4,8 @@
 const contract = require("truffle-contract");
 const { Web3Shim } = require("truffle-interface-adapter");
 const vm = require("vm");
-<<<<<<< HEAD
 const expect = require("@truffle/expect");
-const TruffleError = require("truffle-error");
-=======
-const expect = require("truffle-expect");
 const TruffleError = require("@truffle/error");
->>>>>>> 4945973b
 const fse = require("fs-extra");
 const path = require("path");
 const EventEmitter = require("events");
