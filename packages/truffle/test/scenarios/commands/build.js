const assert = require("assert");
const CommandRunner = require("../commandrunner");
const MemoryLogger = require("../memorylogger");
const sandbox = require("../sandbox");
const path = require("path");

describe("truffle build", function() {
  const logger = new MemoryLogger();
  let config, project;

  describe("when there is no build script in config", function() {
    beforeEach("set up sandbox", function() {
<<<<<<< HEAD
=======
      this.timeout(10000);
>>>>>>> 3278db4d
      project = path.join(
        __dirname,
        "../../sources/build/projectWithoutBuildScript"
      );
      return sandbox.create(project).then(conf => {
        config = conf;
        config.logger = logger;
      });
    });

<<<<<<< HEAD
    it("should not error", function(done) {
      this.timeout(10000);
=======
    it("should not error", done => {
>>>>>>> 3278db4d
      CommandRunner.run("build", config, error => {
        assert(typeof error === "undefined");
        done();
      });
<<<<<<< HEAD
    });
    it("whines about having no build config", function(done) {
      this.timeout(10000);
      CommandRunner.run("build", config, error => {
=======
    }).timeout(20000);

    it("whines about having no build config", done => {
      CommandRunner.run("build", config, () => {
>>>>>>> 3278db4d
        const output = logger.contents();
        assert(output.includes("No build configuration found."));
        done();
      });
    }).timeout(10000);
  });

  describe("when there is a proper build config", function() {
    beforeEach("set up sandbox", function() {
<<<<<<< HEAD
=======
      this.timeout(10000);
>>>>>>> 3278db4d
      project = path.join(
        __dirname,
        "../../sources/build/projectWithBuildScript"
      );
      return sandbox.create(project).then(conf => {
        config = conf;
        config.logger = logger;
      });
    });
    it("runs the build script", function(done) {
<<<<<<< HEAD
      this.timeout(10000);
      CommandRunner.run("build", config, error => {
=======
      CommandRunner.run("build", config, () => {
>>>>>>> 3278db4d
        const output = logger.contents();
        assert(output.includes("'this is the build script'"));
        done();
      });
    });
  });

  describe("when there is an object in the build config", function() {
    beforeEach("set up sandbox", function() {
<<<<<<< HEAD
=======
      this.timeout(10000);
>>>>>>> 3278db4d
      project = path.join(
        __dirname,
        "../../sources/build/projectWithObjectInBuildScript"
      );
      return sandbox.create(project).then(conf => {
        config = conf;
        config.logger = logger;
      });
    });
    it("tells the user it shouldn't use an object", function(done) {
<<<<<<< HEAD
      this.timeout(10000);
      CommandRunner.run("build", config, error => {
=======
      CommandRunner.run("build", config, () => {
>>>>>>> 3278db4d
        const output = logger.contents();
        assert(
          output.includes(
            "Build configuration can no longer be specified as an object."
          )
        );
        done();
      });
    });
  });
});<|MERGE_RESOLUTION|>--- conflicted
+++ resolved
@@ -4,16 +4,13 @@
 const sandbox = require("../sandbox");
 const path = require("path");
 
-describe("truffle build", function() {
+describe("truffle build", () => {
   const logger = new MemoryLogger();
   let config, project;
 
-  describe("when there is no build script in config", function() {
+  describe("when there is no build script in config", () => {
     beforeEach("set up sandbox", function() {
-<<<<<<< HEAD
-=======
       this.timeout(10000);
->>>>>>> 3278db4d
       project = path.join(
         __dirname,
         "../../sources/build/projectWithoutBuildScript"
@@ -24,27 +21,15 @@
       });
     });
 
-<<<<<<< HEAD
-    it("should not error", function(done) {
-      this.timeout(10000);
-=======
     it("should not error", done => {
->>>>>>> 3278db4d
       CommandRunner.run("build", config, error => {
         assert(typeof error === "undefined");
         done();
       });
-<<<<<<< HEAD
-    });
-    it("whines about having no build config", function(done) {
-      this.timeout(10000);
-      CommandRunner.run("build", config, error => {
-=======
     }).timeout(20000);
 
     it("whines about having no build config", done => {
       CommandRunner.run("build", config, () => {
->>>>>>> 3278db4d
         const output = logger.contents();
         assert(output.includes("No build configuration found."));
         done();
@@ -52,12 +37,9 @@
     }).timeout(10000);
   });
 
-  describe("when there is a proper build config", function() {
+  describe("when there is a proper build config", () => {
     beforeEach("set up sandbox", function() {
-<<<<<<< HEAD
-=======
       this.timeout(10000);
->>>>>>> 3278db4d
       project = path.join(
         __dirname,
         "../../sources/build/projectWithBuildScript"
@@ -68,12 +50,7 @@
       });
     });
     it("runs the build script", function(done) {
-<<<<<<< HEAD
-      this.timeout(10000);
-      CommandRunner.run("build", config, error => {
-=======
       CommandRunner.run("build", config, () => {
->>>>>>> 3278db4d
         const output = logger.contents();
         assert(output.includes("'this is the build script'"));
         done();
@@ -81,12 +58,9 @@
     });
   });
 
-  describe("when there is an object in the build config", function() {
+  describe("when there is an object in the build config", () => {
     beforeEach("set up sandbox", function() {
-<<<<<<< HEAD
-=======
       this.timeout(10000);
->>>>>>> 3278db4d
       project = path.join(
         __dirname,
         "../../sources/build/projectWithObjectInBuildScript"
@@ -97,12 +71,7 @@
       });
     });
     it("tells the user it shouldn't use an object", function(done) {
-<<<<<<< HEAD
-      this.timeout(10000);
-      CommandRunner.run("build", config, error => {
-=======
       CommandRunner.run("build", config, () => {
->>>>>>> 3278db4d
         const output = logger.contents();
         assert(
           output.includes(
