{
  "name": "truffle",
  "description": "Truffle - Simple development framework for Ethereum",
  "author": "consensys.net",
  "homepage": "https://github.com/trufflesuite/truffle/",
  "repository": "https://github.com/trufflesuite/truffle/tree/master/packages/truffle",
  "bugs": {
    "url": "https://github.com/trufflesuite/truffle/issues"
  },
<<<<<<< HEAD
  "version": "5.3.0-tezos.1",
=======
  "version": "5.1.21",
>>>>>>> 7e6e741f
  "main": "./build/library.bundled.js",
  "bin": {
    "truffle": "./build/cli.bundled.js"
  },
  "scripts": {
    "analyze": "./scripts/analyze.sh",
    "build": "yarn build-cli",
    "build-cli": "webpack --config ./cli.webpack.config.js",
    "postinstall": "node ./scripts/postinstall.js",
    "prepare": "yarn build",
    "publish:byoc": "node ./scripts/prereleaseVersion.js byoc-safe byoc",
    "publish:external-compiler": "node ./scripts/prereleaseVersion.js external-compiler external-compiler",
    "publish:next": "node ./scripts/prereleaseVersion.js next next",
    "publish:user-level-mnemonic": "node ./scripts/prereleaseVersion.js user-level-mnemonic user-level-mnemonic",
    "test": "./scripts/test.sh",
    "test:raw": "NO_BUILD=true mocha"
  },
  "dependencies": {
    "app-module-path": "^2.2.0",
    "mocha": "5.2.0",
    "original-require": "1.0.1"
  },
  "devDependencies": {
<<<<<<< HEAD
    "@truffle/box": "^1.1.0-tezos.1",
    "@truffle/contract": "^4.3.0-tezos.1",
    "@truffle/core": "^5.3.0-tezos.1",
    "@truffle/debugger": "^7.0.5-tezos.1",
    "@truffle/interface-adapter": "^0.5.0-tezos.4",
=======
    "@truffle/box": "^1.0.59",
    "@truffle/contract": "^4.2.0",
    "@truffle/core": "^5.1.21",
    "@truffle/debugger": "^7.1.0",
    "@truffle/interface-adapter": "^0.4.6",
>>>>>>> 7e6e741f
    "clean-webpack-plugin": "^0.1.16",
    "copy-webpack-plugin": "^4.0.1",
    "eslint": "^5.7.0",
    "fs-extra": "^8.1.0",
    "ganache-core": "2.10.2",
    "glob": "^7.1.2",
    "husky": "^1.1.2",
    "js-scrypt": "^0.2.0",
    "meta-npm": "^0.0.22",
    "meta-pkgs": "^0.2.0",
    "nyc": "^13.0.1",
    "prepend-file": "^1.3.1",
    "semver": "^5.6.0",
    "shebang-loader": "0.0.1",
    "stream-buffers": "^3.0.1",
    "tmp": "0.0.33",
    "web3": "1.2.1",
    "webpack": "^3.12.0",
    "webpack-bundle-analyzer": "^3.0.3",
    "yargs": "^8.0.2"
  },
  "publishConfig": {
    "access": "public"
  },
  "authors": [
    {
      "name": "Tim Coulter",
      "email": "tim@timothyjcoulter.com",
      "url": "https://github.com/tcoulter"
    }
  ],
  "namespace": "consensys"
}<|MERGE_RESOLUTION|>--- conflicted
+++ resolved
@@ -7,11 +7,7 @@
   "bugs": {
     "url": "https://github.com/trufflesuite/truffle/issues"
   },
-<<<<<<< HEAD
   "version": "5.3.0-tezos.1",
-=======
-  "version": "5.1.21",
->>>>>>> 7e6e741f
   "main": "./build/library.bundled.js",
   "bin": {
     "truffle": "./build/cli.bundled.js"
@@ -35,19 +31,11 @@
     "original-require": "1.0.1"
   },
   "devDependencies": {
-<<<<<<< HEAD
     "@truffle/box": "^1.1.0-tezos.1",
     "@truffle/contract": "^4.3.0-tezos.1",
     "@truffle/core": "^5.3.0-tezos.1",
-    "@truffle/debugger": "^7.0.5-tezos.1",
+    "@truffle/debugger": "^7.1.0",
     "@truffle/interface-adapter": "^0.5.0-tezos.4",
-=======
-    "@truffle/box": "^1.0.59",
-    "@truffle/contract": "^4.2.0",
-    "@truffle/core": "^5.1.21",
-    "@truffle/debugger": "^7.1.0",
-    "@truffle/interface-adapter": "^0.4.6",
->>>>>>> 7e6e741f
     "clean-webpack-plugin": "^0.1.16",
     "copy-webpack-plugin": "^4.0.1",
     "eslint": "^5.7.0",
