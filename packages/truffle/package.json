--- conflicted
+++ resolved
@@ -33,18 +33,11 @@
     "original-require": "^1.0.1"
   },
   "devDependencies": {
-<<<<<<< HEAD
-    "@truffle/box": "^2.1.5",
+    "@truffle/box": "^2.1.6",
     "@truffle/config": "^1.2.34",
-    "@truffle/contract": "^4.3.6",
-    "@truffle/core": "^5.1.65",
-    "@truffle/interface-adapter": "^0.4.18",
-=======
-    "@truffle/box": "^2.1.6",
     "@truffle/contract": "^4.3.7",
     "@truffle/core": "^5.1.66",
     "@truffle/interface-adapter": "^0.4.19",
->>>>>>> 5f8fa364
     "clean-webpack-plugin": "^3.0.0",
     "copy-webpack-plugin": "^5.1.1",
     "eslint": "^5.7.0",
