--- conflicted
+++ resolved
@@ -12,11 +12,7 @@
   "bugs": {
     "url": "https://github.com/trufflesuite/truffle/issues"
   },
-<<<<<<< HEAD
-  "version": "5.6.0-typescript-migrations.0",
-=======
   "version": "5.5.23",
->>>>>>> 074c8ac1
   "main": "./build/library.bundled.js",
   "bin": {
     "truffle": "./build/cli.bundled.js"
@@ -35,38 +31,22 @@
     "test:raw": "NO_BUILD=true mocha"
   },
   "optionalDependencies": {
-<<<<<<< HEAD
-    "@truffle/db": "^1.0.15-typescript-migrations.0"
-  },
-  "dependencies": {
-    "@truffle/db-loader": "^0.1.25-typescript-migrations.0",
-    "@truffle/debugger": "^11.0.1-typescript-migrations.0",
-=======
     "@truffle/db": "^1.0.15"
   },
   "dependencies": {
     "@truffle/db-loader": "^0.1.25",
     "@truffle/debugger": "^11.0.1",
->>>>>>> 074c8ac1
     "app-module-path": "^2.2.0",
     "ganache": "7.3.2",
     "mocha": "9.2.2",
     "original-require": "^1.0.1"
   },
   "devDependencies": {
-<<<<<<< HEAD
-    "@truffle/box": "^2.1.53-typescript-migrations.0",
-    "@truffle/config": "^1.3.33-typescript-migrations.0",
-    "@truffle/contract": "^4.5.18-typescript-migrations.0",
-    "@truffle/core": "^5.5.23-typescript-migrations.0",
-    "@truffle/interface-adapter": "^0.5.20-typescript-migrations.0",
-=======
     "@truffle/box": "^2.1.53",
     "@truffle/config": "^1.3.33",
     "@truffle/contract": "^4.5.18",
     "@truffle/core": "^5.5.23",
-    "@truffle/interface-adapter": "^0.5.19",
->>>>>>> 074c8ac1
+    "@truffle/interface-adapter": "^0.5.20-typescript-migrations.0",
     "clean-webpack-plugin": "^3.0.0",
     "copy-webpack-plugin": "^7.0.0",
     "eslint": "^8.4.1",
