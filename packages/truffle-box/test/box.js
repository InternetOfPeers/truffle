--- conflicted
+++ resolved
@@ -14,20 +14,13 @@
   const destination = path.join(__dirname, ".truffle_test_tmp");
 
   beforeEach(() => {
-<<<<<<< HEAD
-    fs.ensureDirSync(destination);
+    fse.ensureDirSync(destination);
     config = Config.default();
     sinon.stub(config.events, "emit");
   });
   afterEach(() => {
-    fs.removeSync(destination);
+    fse.removeSync(destination);
     config.events.emit.restore();
-=======
-    fse.ensureDirSync(destination);
-  });
-  afterEach(() => {
-    fse.removeSync(destination);
->>>>>>> dc3e7313
   });
 
   describe(".unbox()", () => {
@@ -44,22 +37,13 @@
         truffleConfig => {
           assert.ok(truffleConfig);
 
-<<<<<<< HEAD
-          assert(
-            fs.existsSync(path.join(destination, "truffle-config.js")),
+          assert(
+            fse.existsSync(path.join(destination, "truffle-config.js")),
             "Unboxed project should have truffle config."
           );
           done();
         }
       );
-=======
-        assert(
-          fse.existsSync(path.join(destination, "truffle-config.js")),
-          "Unboxed project should have truffle config."
-        );
-        done();
-      });
->>>>>>> dc3e7313
     });
 
     it("does not copy the config files or ignored files in the config", () => {
@@ -130,19 +114,12 @@
     });
 
     it("runs without a prompt", done => {
-<<<<<<< HEAD
       Box.unbox(TRUFFLE_BOX_DEFAULT, destination, { force: true }, config).then(
         () => {
           assert.strictEqual(inquirer.prompt.called, false);
           done();
         }
       );
-=======
-      Box.unbox(TRUFFLE_BOX_DEFAULT, destination, { force: true }).then(() => {
-        assert.strictEqual(inquirer.prompt.called, false);
-        done();
-      });
->>>>>>> dc3e7313
     });
 
     it("overwrites redundant files if init/unbox force flag used", done => {
@@ -160,14 +137,13 @@
       );
       const mockConfig = fse.readFileSync(truffleConfigPath, "utf8");
 
-<<<<<<< HEAD
       Box.unbox(TRUFFLE_BOX_DEFAULT, destination, { force: true }, config).then(
         () => {
           assert(
-            fs.existsSync(truffleConfigPath),
+            fse.existsSync(truffleConfigPath),
             "truffle-config.js wasn't recreated!"
           );
-          const newConfig = fs.readFileSync(truffleConfigPath, "utf8");
+          const newConfig = fse.readFileSync(truffleConfigPath, "utf8");
           assert(
             newConfig !== mockConfig,
             "truffle-config.js wasn't overwritten!"
@@ -175,20 +151,6 @@
           done();
         }
       );
-=======
-      Box.unbox(TRUFFLE_BOX_DEFAULT, destination, { force: true }).then(() => {
-        assert(
-          fse.existsSync(truffleConfigPath),
-          "truffle-config.js wasn't recreated!"
-        );
-        const newConfig = fse.readFileSync(truffleConfigPath, "utf8");
-        assert(
-          newConfig !== mockConfig,
-          "truffle-config.js wasn't overwritten!"
-        );
-        done();
-      });
->>>>>>> dc3e7313
     });
   });
 
