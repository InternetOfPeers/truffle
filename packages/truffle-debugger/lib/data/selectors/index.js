import debugModule from "debug";
const debug = debugModule("debugger:data:selectors");

import { createSelectorTree, createLeaf } from "reselect-tree";
import jsonpointer from "json-pointer";

import ast from "lib/ast/selectors";
import evm from "lib/evm/selectors";
import solidity from "lib/solidity/selectors";

import * as TruffleDecodeUtils from "truffle-decode-utils";
import { forEvmState } from "truffle-decoder";

function createStateSelectors({ stack, memory, storage }) {
  return {
    /**
     * .stack
     */
    stack: createLeaf(
      [stack],

      (words) => (words || []).map(
        (word) => TruffleDecodeUtils.Conversion.toBytes(TruffleDecodeUtils.Conversion.toBN(word, TruffleDecodeUtils.EVM.WORD_SIZE))
      )
    ),

    /**
     * .memory
     */
    memory: createLeaf(
      [memory],

      (words) => new Uint8Array(
        (words.join("").match(/.{1,2}/g) || [])
          .map( (byte) => parseInt(byte, 16) )
      )
    ),

    /**
     * .storage
     */
    storage: createLeaf(
      [storage],

      (mapping) => Object.assign(
        {}, ...Object.entries(mapping).map( ([ address, word ]) =>
          ({
            [`0x${address}`]: new Uint8Array(
              (word.match(/.{1,2}/g) || [])
                .map( (byte) => parseInt(byte, 16) )
            )
          })
        )
      )
    )
  };
}

const data = createSelectorTree({
  state: (state) => state.data,

  /**
   * data.views
   */
  views: {
    ast: createLeaf(
      [ast.current], (tree) => tree
    ),

    atLastInstructionForSourceRange: createLeaf(
      [solidity.current.isSourceRangeFinal], (final) => final
    ),

    /**
     * data.views.scopes
     */
    scopes: {

      /**
       * data.views.scopes.inlined
       */
      inlined: createLeaf(
        ["/info/scopes", solidity.info.sources],

        (scopes, sources) => Object.assign({},
          ...Object.entries(scopes).map(
            ([id, entry]) => ({
              [id]: {
                ...entry,

                definition: jsonpointer.get(
                  sources[entry.sourceId].ast, entry.pointer
                )
              }
            })
          )
        )
      )
    },

    /**
     * data.views.decoder
     *
     * selector returns (ast node definition, data reference) => value
     */
    decoder: createLeaf(
      ["/views/scopes/inlined", "/next/state", "/proc/mappingKeys"],

      (scopes, state, mappingKeys) =>
        (definition, ref) => forEvmState(definition, ref, {
          scopes, state, mappingKeys
        })
    )
  },

  /**
   * data.info
   */
  info: {

    /**
     * data.info.scopes
     */
    scopes: createLeaf(["/state"], (state) => state.info.scopes.byId)
  },

  /**
   * data.proc
   */
  proc: {

    /**
     * data.proc.assignments
     */
    assignments: createLeaf(
      ["/state"], (state) => state.proc.assignments.byId
    ),

    /**
     * data.proc.mappingKeys
     *
     * known keys for each mapping (identified by node ID)
     */
    mappingKeys: createLeaf(
      ["/state"], (state) => state.proc.mappingKeys.byId
    )
  },

  /**
   * data.current
   */
  current: {
    /**
     *
     * data.current.scope
     */
    scope: {

      /**
       * data.current.scope.id
       */
      id: createLeaf(
        [ast.current.node], (node) => node.id
      )
    },

    /**
     * data.current.state
     */
    state: createStateSelectors(evm.current.state),

    /**
     * data.current.identifiers (namespace)
     */
    identifiers: {

      /**
       * data.current.identifiers (selector)
       *
       * returns identifers and corresponding definition node ID
       */
      _: createLeaf(
        [
          "/views/scopes/inlined",
          "/current/scope",
        ],

        (scopes, scope) => {
          let cur = scope.id;
          let variables = {};

          do {
            variables = Object.assign(
              variables,
              ...(scopes[cur].variables || [])
                .filter( (v) => variables[v.name] == undefined )
                .map( (v) => ({ [v.name]: v.id }) )
            );

            cur = scopes[cur].parentId;
          } while (cur != null);

          return variables;
        }
      ),

      /**
       * data.current.identifiers.definitions
       *
       * current variable definitions
       */
      definitions: createLeaf(
        [
          "/views/scopes/inlined",
          "./_"
        ],

        (scopes, identifiers) => Object.assign({},
          ...Object.entries(identifiers)
            .map( ([identifier, id]) => {
              let { definition } = scopes[id];

              return { [identifier]: definition };
            })
        )
      ),

      /**
       * data.current.identifiers.refs
       *
       * current variables' value refs
       */
      refs: createLeaf(
        [
          "/proc/assignments",
          "./_",
          solidity.current.functionDepth //for pruning things too deep on stack
        ],

        (assignments, identifiers, currentDepth) => Object.assign({},
          ...Object.entries(identifiers)
            .map( ([identifier, id]) => {
              let matchIds = Object.keys(assignments)
                //first restrict to the appropriate variable
                .filter((augmentedId) =>
                  decodeUtils.idFromAugmented(augmentedId) === id)
                //then get just the stack frame corresponding to that variable
                .map(decodeUtils.depthFromAugmented);

              //want innermost but not beyond current depth
              //note: if no matches, will return -Infinity
              //however the return value in this case is irrelevant
              let maxMatch=Math.min(currentDepth, Math.max(...matchIds));
              let { ref } = (
                assignments[decodeUtils.augmentWithDepth(id, maxMatch)] || {});
              if (!ref) { return undefined; };

              return {
                [identifier]: ref
              };
            })
        )
      ),

      /**
       * data.current.identifiers.decoded
       */
      decoded: createLeaf(
        [
          "/views/decoder",
          "./definitions",
          "./refs",
        ],

        (decode, definitions, refs) => Object.assign({},
          ...Object.entries(refs)
            .map( ([identifier, ref]) => ({
              [identifier]: decode(definitions[identifier], ref)
            }) )
        )
      ),

<<<<<<< HEAD
      native: createLeaf(['./decoded'], TruffleDecodeUtils.Conversion.cleanBNs)
=======
      /**
       * data.current.identifiers.native
       */
      native: createLeaf(['./decoded'], decodeUtils.cleanBigNumbers)
>>>>>>> 4c08ca90
    }
  },

  /**
   * data.next
   */
  next: {

    /**
     * data.next.state
     */
    state: createStateSelectors(evm.next.state)
  }
});

export default data;<|MERGE_RESOLUTION|>--- conflicted
+++ resolved
@@ -280,14 +280,10 @@
         )
       ),
 
-<<<<<<< HEAD
+      /**
+       * data.current.identifiers.native
+       */
       native: createLeaf(['./decoded'], TruffleDecodeUtils.Conversion.cleanBNs)
-=======
-      /**
-       * data.current.identifiers.native
-       */
-      native: createLeaf(['./decoded'], decodeUtils.cleanBigNumbers)
->>>>>>> 4c08ca90
     }
   },
 
