import debugModule from "debug";
const debug = debugModule("debugger:data:selectors"); // eslint-disable-line no-unused-vars

import { createSelectorTree, createLeaf } from "reselect-tree";
import jsonpointer from "json-pointer";

import { stableKeccak256 } from "lib/helpers";

import ast from "lib/ast/selectors";
import evm from "lib/evm/selectors";
import solidity from "lib/solidity/selectors";

import * as DecodeUtils from "truffle-decode-utils";
import { forEvmState } from "truffle-decoder";

/**
 * @private
 */
const identity = x => x;

function createStateSelectors({ stack, memory, storage }) {
  return {
    /**
     * .stack
     */
    stack: createLeaf(
      [stack],

<<<<<<< HEAD
      words =>
        (words || []).map(word =>
          TruffleDecodeUtils.Conversion.toBytes(
            word,
            TruffleDecodeUtils.EVM.WORD_SIZE
          )
        )
=======
      words => (words || []).map(word => DecodeUtils.Conversion.toBytes(word))
>>>>>>> 36f5519f
    ),

    /**
     * .memory
     */
    memory: createLeaf(
      [memory],

      words => DecodeUtils.Conversion.toBytes(words.join(""))
    ),

    /**
     * .storage
     */
    storage: createLeaf(
      [storage],

      mapping =>
        Object.assign(
          {},
          ...Object.entries(mapping).map(([address, word]) => ({
            [`0x${address}`]: DecodeUtils.Conversion.toBytes(word)
          }))
        )
    )
  };
}

const data = createSelectorTree({
  state: state => state.data,

  /**
   * data.views
   */
  views: {
    /**
     * data.views.ast
     */
    ast: createLeaf([ast.current], tree => tree),

    /*
     * data.views.atLastInstructionForSourceRange
     */
    atLastInstructionForSourceRange: createLeaf(
      [solidity.current.isSourceRangeFinal],
      final => final
    ),

    /**
     * data.views.scopes (namespace)
     */
    scopes: {
      /**
       * data.views.scopes.inlined (namespace)
       */
      inlined: {
        /**
         * data.views.scopes.inlined (selector)
         * see data.info.scopes for how this differs from the raw version
         */
        _: createLeaf(["/info/scopes", "./raw"], (scopes, inlined) =>
          Object.assign(
            {},
            ...Object.entries(inlined).map(([id, info]) => {
              let newInfo = { ...info };
              newInfo.variables = scopes[id].variables;
              return { [id]: newInfo };
            })
          )
        ),

        /**
         * data.views.scopes.inlined.raw
         */
        raw: createLeaf(
          ["/info/scopes/raw", solidity.info.sources],

          (scopes, sources) =>
            Object.assign(
              {},
              ...Object.entries(scopes).map(([id, entry]) => ({
                [id]: {
                  ...entry,

                  definition: jsonpointer.get(
                    sources[entry.sourceId].ast,
                    entry.pointer
                  )
                }
              }))
            )
        )
      }
    },

    /**
     * data.views.decoder
     *
     * selector returns (ast node definition, data reference) => Promise<value>
     */
    decoder: createLeaf(
      [
        "/views/referenceDeclarations",
        "/next/state",
        "/proc/mappingKeys",
        "/info/allocations/storage"
      ],

      (referenceDeclarations, state, mappingKeys, storageAllocations) => (
        definition,
        ref
      ) =>
        forEvmState(definition, ref, {
          referenceDeclarations,
          state,
          mappingKeys,
          storageAllocations
        })
    ),

    /*
     * data.views.userDefinedTypes
     */
    userDefinedTypes: {
      /*
       * data.views.userDefinedTypes.contractDefinitions
       * restrict to contracts only, and get their definitions
       */
      contractDefinitions: createLeaf(
        ["/info/userDefinedTypes", "/views/scopes/inlined"],
        (typeIds, scopes) =>
          typeIds
            .map(id => scopes[id].definition)
            .filter(node => node.nodeType === "ContractDefinition")
      )
    },

    /*
     * data.views.referenceDeclarations
     */
    referenceDeclarations: createLeaf(
      ["./scopes/inlined", "/info/userDefinedTypes"],
      (scopes, userDefinedTypes) =>
        Object.assign(
          {},
          ...userDefinedTypes.map(id => ({ [id]: scopes[id].definition }))
        )
    )
  },

  /**
   * data.info
   */
  info: {
    /**
     * data.info.scopes (namespace)
     */
    scopes: {
      /**
       * data.info.scopes (selector)
       * the raw version is below; this version accounts for inheritance
       * NOTE: doesn't this selector really belong in data.views?  Yes.
       * But, since it's replacing the old data.info.scopes (which is now
       * data.info.scopes.raw), I didn't want to move it.
       */
      _: createLeaf(["./raw", "/views/scopes/inlined/raw"], (scopes, inlined) =>
        Object.assign(
          {},
          ...Object.entries(scopes).map(([id, scope]) => {
            let definition = inlined[id].definition;
            if (
              definition.nodeType !== "ContractDefinition" ||
              scope.variables === undefined
            ) {
              return { [id]: scope };
            }
            //if we've reached this point, we should be dealing with a
            //contract, and specifically a contract -- not an interface or
            //library (those don't get "variables" entries in their scopes)
            debug("contract id %d", id);
            let newScope = { ...scope };
            //note that Solidity gives us the linearization in order from most
            //derived to most base, but we want most base to most derived;
            //annoyingly, reverse() is in-place, so we clone with slice() first
            let linearizedBaseContractsFromBase = definition.linearizedBaseContracts
              .slice()
              .reverse();
            //now, we put it all together
            newScope.variables = []
              .concat(
                ...linearizedBaseContractsFromBase.map(
                  contractId => scopes[contractId].variables
                )
              )
              .filter(variable => {
                //...except, HACK, let's filter out those constants we don't know
                //how to read.  they'll just clutter things up.
                let definition = inlined[variable.id].definition;
                return (
                  !definition.constant ||
                  DecodeUtils.Definition.isSimpleConstant(definition.value)
                );
              });

            return { [id]: newScope };
          })
        )
      ),

      /*
       * data.info.scopes.raw
       */
      raw: createLeaf(["/state"], state => state.info.scopes.byId)
    },

    /*
     * data.info.allocations
     */
    allocations: {
      /*
       * data.info.allocations.storage
       */
      storage: createLeaf(["/state"], state => state.info.allocations.storage)
    },

    /**
     * data.info.userDefinedTypes
     */
    userDefinedTypes: createLeaf(
      ["/state"],
      state => state.info.userDefinedTypes
    )
  },

  /**
   * data.proc
   */
  proc: {
    /**
     * data.proc.assignments
     */
    assignments: createLeaf(
      ["/state"],
      state => state.proc.assignments
      //note: this no longer fetches just the byId, but rather the whole
      //assignments object
    ),

    /**
     * data.proc.mappingKeys
     *
     * known keys for each mapping (identified by node ID)
     */
    mappingKeys: createLeaf(["/state"], state => state.proc.mappingKeys.byId),

    /**
     * data.proc.decodingMappingKeys
     *
     * number of mapping keys that are still decoding
     */
    decodingMappingKeys: createLeaf(
      ["/state"],
      state => state.proc.mappingKeys.decodingStarted
    )
  },

  /**
   * data.current
   */
  current: {
    /**
     *
     * data.current.scope
     */
    scope: {
      /**
       * data.current.scope.id
       */
      id: createLeaf([ast.current.node], node => node.id)
    },

    /**
     * data.current.state
     */
    state: createStateSelectors(evm.current.state),

    /**
     * data.current.functionDepth
     */

    functionDepth: createLeaf([solidity.current.functionDepth], identity),

    /**
     * data.current.address
     * Note: May be undefined (if in an initializer)
     */

    address: createLeaf([evm.current.call], call => call.address),

    /**
     * data.current.dummyAddress
     */

    dummyAddress: createLeaf([evm.current.creationDepth], identity),

    /**
     * data.current.identifiers (namespace)
     */
    identifiers: {
      /**
       * data.current.identifiers (selector)
       *
       * returns identifers and corresponding definition node ID
       */
      _: createLeaf(
        ["/views/scopes/inlined", "/current/scope"],

        (scopes, scope) => {
          let cur = scope.id;
          let variables = {};

          do {
            variables = Object.assign(
              variables,
              ...(scopes[cur].variables || [])
                .filter(v => v.name !== "") //exclude anonymous output params
                .filter(v => variables[v.name] == undefined)
                .map(v => ({ [v.name]: v.id }))
            );

            cur = scopes[cur].parentId;
          } while (cur != null);

          return variables;
        }
      ),

      /**
       * data.current.identifiers.definitions
       *
       * current variable definitions
       */
      definitions: createLeaf(
        ["/views/scopes/inlined", "./_"],

        (scopes, identifiers) =>
          Object.assign(
            {},
            ...Object.entries(identifiers).map(([identifier, id]) => {
              let { definition } = scopes[id];

              return { [identifier]: definition };
            })
          )
      ),

      /**
       * data.current.identifiers.refs
       *
       * current variables' value refs
       */
      refs: createLeaf(
        [
          "/proc/assignments",
          "./_",
          solidity.current.functionDepth, //for pruning things too deep on stack
          "/current/address", //for contract variables
          "/current/dummyAddress" //for contract vars when in creation call
        ],

        (assignments, identifiers, currentDepth, address, dummyAddress) =>
          Object.assign(
            {},
            ...Object.entries(identifiers).map(([identifier, astId]) => {
              //note: this needs tweaking for specials later
              let id;

              //first, check if it's a contract var
              if (address !== undefined) {
                let matchIds = (assignments.byAstId[astId] || []).filter(
                  idHash => assignments.byId[idHash].address === address
                );
                if (matchIds.length > 0) {
                  id = matchIds[0]; //there should only be one!
                }
              } else {
                let matchIds = (assignments.byAstId[astId] || []).filter(
                  idHash =>
                    assignments.byId[idHash].dummyAddress === dummyAddress
                );
                if (matchIds.length > 0) {
                  id = matchIds[0]; //again, there should only be one!
                }
              }

              //if not contract, it's local, so find the innermost
              //(but not beyond current depth)
              if (id === undefined) {
                let matchFrames = (assignments.byAstId[astId] || [])
                  .map(id => assignments.byId[id].stackframe)
                  .filter(stackframe => stackframe !== undefined);

                if (matchFrames.length > 0) {
                  //this check isn't *really*
                  //necessary, but may as well prevent stupid stuff
                  let maxMatch = Math.min(
                    currentDepth,
                    Math.max(...matchFrames)
                  );
                  id = stableKeccak256({ astId, stackframe: maxMatch });
                }
              }

              //if we still didn't find it, oh well

              let { ref } = assignments.byId[id] || {};
              if (!ref) {
                return undefined;
              }

              return {
                [identifier]: ref
              };
            })
          )
      ),

      /**
       * data.current.identifiers.decoded
       *
       * Returns an object with values as Promises
       */
      decoded: createLeaf(
        ["/views/decoder", "./definitions", "./refs"],

        async (decode, definitions, refs) => {
          const keyedPromises = Object.entries(refs).map(
            async ([identifier, ref]) => ({
              [identifier]: await decode(definitions[identifier], ref)
            })
          );
          const keyedResults = await Promise.all(keyedPromises);
          return DecodeUtils.Conversion.cleanContainers(
            Object.assign({}, ...keyedResults)
          );
        }
      )
    }
  },

  /**
   * data.next
   */
  next: {
    /**
     * data.next.state
     */
    state: createStateSelectors(evm.next.state)
  }
});

export default data;<|MERGE_RESOLUTION|>--- conflicted
+++ resolved
@@ -26,17 +26,7 @@
     stack: createLeaf(
       [stack],
 
-<<<<<<< HEAD
-      words =>
-        (words || []).map(word =>
-          TruffleDecodeUtils.Conversion.toBytes(
-            word,
-            TruffleDecodeUtils.EVM.WORD_SIZE
-          )
-        )
-=======
       words => (words || []).map(word => DecodeUtils.Conversion.toBytes(word))
->>>>>>> 36f5519f
     ),
 
     /**
