--- conflicted
+++ resolved
@@ -15,10 +15,7 @@
  * @return 0x-prefix string of keccak256 hash
  */
 export function keccak256(...args) {
-<<<<<<< HEAD
   return utils.Conversion.toHexString(utils.EVM.keccak256(...args));
-=======
-  return toHexString(_keccak256(...args));
 }
 
 /**
@@ -27,5 +24,4 @@
  */
 export function stableKeccak256(obj) {
   return keccak256(stringify(obj));
->>>>>>> 872b01d7
 }