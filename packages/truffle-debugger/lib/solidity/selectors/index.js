--- conflicted
+++ resolved
@@ -321,14 +321,10 @@
         node.expression !== undefined &&
         node.expression.nodeType === "MemberAccess" &&
         node.expression.expression !== undefined &&
-<<<<<<< HEAD
         (TruffleDecodeUtils.Definition.isContract(node.expression.expression) ||
           TruffleDecodeUtils.Definition.isContractType(
             node.expression.expression
           ))
-=======
-        (isContract(node.expression.expression) ||
-          isContractType(node.expression.expression))
     ),
 
     /**
@@ -344,7 +340,6 @@
         context.compiler !== undefined && //would be undefined for e.g. a precompile
         context.compiler.name === "solc" &&
         semver.satisfies(context.compiler.version, "<0.5.1")
->>>>>>> 9130e5f6
     )
   }
 });
