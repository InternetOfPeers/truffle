import debugModule from "debug";
const debug = debugModule("debugger:solidity:selectors");

import { createSelectorTree, createLeaf } from "reselect-tree";
import SolidityUtils from "@truffle/solidity-utils";
<<<<<<< HEAD
import CodeUtils from "truffle-code-utils";
import { Definition as DefinitionUtils } from "truffle-codec-utils";
=======
import CodeUtils from "@truffle/code-utils";
>>>>>>> a5b121e9

import { findRange } from "lib/ast/map";
import jsonpointer from "json-pointer";

import evm from "lib/evm/selectors";
import trace from "lib/trace/selectors";

function getSourceRange(instruction = {}) {
  return {
    start: instruction.start || 0,
    length: instruction.length || 0,
    lines: instruction.range || {
      start: {
        line: 0,
        column: 0
      },
      end: {
        line: 0,
        column: 0
      }
    }
  };
}

//function to create selectors that need both a current and next version
function createMultistepSelectors(stepSelector) {
  return {
    /**
     * .instruction
     */
    instruction: createLeaf(
      ["/current/instructionAtProgramCounter", stepSelector.programCounter],
      //HACK: we use solidity.current.instructionAtProgramCounter
      //even if we're looking at solidity.next.
      //This is harmless... so long as the current instruction isn't a context
      //change.  So, don't use solidity.next when it is.

      (map, pc) => map[pc] || {}
    ),

    /**
     * .source
     */
    source: createLeaf(
      ["/info/sources", "./instruction"],

      (sources, { file: id }) => sources[id] || {}
    ),

    /**
     * .sourceRange
     */
    sourceRange: createLeaf(["./instruction"], getSourceRange),

    /**
     * .pointer
     */
    pointer: createLeaf(
      ["./source", "./sourceRange"],

      ({ ast }, range) => findRange(ast, range.start, range.length)
    ),

    /**
     * .node
     */
    node: createLeaf(
      ["./source", "./pointer"],
      ({ ast }, pointer) =>
        pointer ? jsonpointer.get(ast, pointer) : jsonpointer.get(ast, "")
    )
  };
}

let solidity = createSelectorTree({
  /**
   * solidity.state
   */
  state: state => state.solidity,

  /**
   * solidity.info
   */
  info: {
    /**
     * solidity.info.sources
     */
    sources: createLeaf(["/state"], state => state.info.sources.byId)
  },

  /**
   * solidity.current
   */
  current: {
    /**
     * solidity.current.sourceMap
     */
    sourceMap: createLeaf(
      [evm.current.context],

      context => (context ? context.sourceMap : null) //null when no tx loaded
    ),

    /**
     * solidity.current.functionDepthStack
     */
    functionDepthStack: state => state.solidity.proc.functionDepthStack,

    /**
     * solidity.current.functionDepth
     */
    functionDepth: createLeaf(
      ["./functionDepthStack"],
      stack => stack[stack.length - 1]
    ),

    /**
     * solidity.current.instructions
     */
    instructions: createLeaf(
      ["/info/sources", evm.current.context, "./sourceMap"],

      (sources, context, sourceMap) => {
        if (!context) {
          return [];
        }
        let binary = context.binary;
        if (!binary) {
          return [];
        }

        let numInstructions;
        if (sourceMap) {
          numInstructions = sourceMap.split(";").length;
        } else {
          //HACK
          numInstructions = (binary.length - 2) / 2;
          //this is actually an overestimate, but that's OK
        }

        //because we might be dealing with a constructor with arguments, we do
        //*not* remove metadata manually
        let instructions = CodeUtils.parseCode(binary, numInstructions);

        if (!sourceMap) {
          // HACK
          // Let's create a source map to use since none exists. This source
          // map maps just as many ranges as there are instructions (or
          // possibly more), and marks them all as being Solidity-internal and
          // not jumps.
          sourceMap =
            binary !== "0x"
              ? "0:0:-1:-".concat(";".repeat(instructions.length - 1))
              : "";
        }

        var lineAndColumnMappings = Object.assign(
          {},
          ...Object.entries(sources).map(([id, { source }]) => ({
            [id]: SolidityUtils.getCharacterOffsetToLineAndColumnMapping(
              source || ""
            )
          }))
        );
        var humanReadableSourceMap = SolidityUtils.getHumanReadableSourceMap(
          sourceMap
        );

        let primaryFile = humanReadableSourceMap[0].file;
        debug("primaryFile %o", primaryFile);

        return instructions
          .map((instruction, index) => {
            // lookup source map by index and add `index` property to
            // instruction
            //

            const sourceMap = humanReadableSourceMap[index] || {};

            return {
              instruction: { ...instruction, index },
              sourceMap
            };
          })
          .map(({ instruction, sourceMap }) => {
            // add source map information to instruction, or defaults
            //

            const {
              jump,
              start = 0,
              length = 0,
              file = primaryFile
            } = sourceMap;
            const lineAndColumnMapping = lineAndColumnMappings[file] || {};
            const range = {
              start: lineAndColumnMapping[start] || {
                line: null,
                column: null
              },
              end: lineAndColumnMapping[start + length] || {
                line: null,
                column: null
              }
            };

            if (range.start.line === null) {
              debug("sourceMap %o", sourceMap);
            }

            return {
              ...instruction,

              jump,
              start,
              length,
              file,
              range
            };
          });
      }
    ),

    /**
     * solidity.current.instructionAtProgramCounter
     */
    instructionAtProgramCounter: createLeaf(
      ["./instructions"],

      instructions =>
        Object.assign(
          {},
          ...instructions.map(instruction => ({
            [instruction.pc]: instruction
          }))
        )
    ),

    ...createMultistepSelectors(evm.current.step),

    /**
     * solidity.current.isSourceRangeFinal
     */
    isSourceRangeFinal: createLeaf(
      [
        "./instructionAtProgramCounter",
        evm.current.step.programCounter,
        evm.next.step.programCounter
      ],

      (map, current, next) => {
        if (!map[next]) {
          return true;
        }

        current = map[current];
        next = map[next];

        return (
          current.start != next.start ||
          current.length != next.length ||
          current.file != next.file
        );
      }
    ),

    /*
     * solidity.current.functionsByProgramCounter
     */
    functionsByProgramCounter: createLeaf(
      ["./instructions", "/info/sources"],
      (instructions, sources) =>
        Object.assign(
          {},
          ...instructions
            .filter(instruction => instruction.name === "JUMPDEST")
            .filter(instruction => instruction.file !== -1)
            //note that the designated invalid function *does* have an associated
            //file, so it *is* safe to just filter out the ones that don't
            .map(instruction => {
              debug("instruction %O", instruction);
              let source = instruction.file;
              debug("source %O", sources[source]);
              let ast = sources[source].ast;
              let range = getSourceRange(instruction);
              let pointer = findRange(ast, range.start, range.length);
              let node = pointer
                ? jsonpointer.get(ast, pointer)
                : jsonpointer.get(ast, "");
              if (!node || node.nodeType !== "FunctionDefinition") {
                //filter out JUMPDESTs that aren't function definitions...
                //except for the designated invalid function
                let nextInstruction = instructions[instruction.index + 1] || {};
                if (nextInstruction.name === "INVALID") {
                  //designated invalid, include it
                  return {
                    [instruction.pc]: {
                      isDesignatedInvalid: true
                    }
                  };
                } else {
                  //not designated invalid, filter it out
                  return {};
                }
              }
              //otherwise, we're good to go, so let's find the contract node and
              //put it all together
              //to get the contract node, we go up twice from the function node;
              //the path from one to the other should have a very specific form,
              //so this is easy
              let contractPointer = pointer.replace(/\/nodes\/\d+$/, "");
              let contractNode = jsonpointer.get(ast, contractPointer);
              return {
                [instruction.pc]: {
                  source,
                  pointer,
                  node,
                  name: node.name,
                  id: node.id,
                  mutability: DefinitionUtils.mutability(node),
                  contractPointer,
                  contractNode,
                  contractName: contractNode.name,
                  contractId: contractNode.id,
                  contractKind: contractNode.contractKind,
                  isDesignatedInvalid: false
                }
              };
            })
        )
    ),

    /**
     * solidity.current.isMultiline
     */
    isMultiline: createLeaf(
      ["./sourceRange"],

      ({ lines }) => lines.start.line != lines.end.line
    ),

    /**
     * solidity.current.willJump
     */
    willJump: createLeaf([evm.current.step.isJump], isJump => isJump),

    /**
     * solidity.current.jumpDirection
     */
    jumpDirection: createLeaf(["./instruction"], (i = {}) => i.jump || "-"),

    /**
     * solidity.current.willCall
     */
    willCall: createLeaf([evm.current.step.isCall], x => x),

    /**
     * solidity.current.willCreate
     */
    willCreate: createLeaf([evm.current.step.isCreate], x => x),

    /**
     * solidity.current.callsPrecompileOrExternal
     */
    callsPrecompileOrExternal: createLeaf(
      [evm.current.step.callsPrecompileOrExternal],
      x => x
    ),

    /**
     * solidity.current.willReturn
     */
    willReturn: createLeaf(
      [evm.current.step.isHalting],
      isHalting => isHalting
    ),

    /**
     * solidity.current.willFail
     */
    willFail: createLeaf([evm.current.step.isExceptionalHalting], x => x),

    /*
     * solidity.current.nextMapped
     * returns the next trace step after this one which is sourcemapped
     * HACK: this assumes we're not about to change context! don't use this if
     * we are!
     * ALSO, this may return undefined, so be prepared for that
     */
    nextMapped: createLeaf(
      ["./instructionAtProgramCounter", trace.steps, trace.index],
      (map, steps, index) =>
        steps.slice(index + 1).find(({ pc }) => map[pc] && map[pc].file !== -1)
    )
  },

  /**
   * solidity.next
   * HACK WARNING: do not use these selectors when the current instruction is a
   * context change! (evm call or evm return)
   */
  next: createMultistepSelectors(evm.next.step)
});

export default solidity;<|MERGE_RESOLUTION|>--- conflicted
+++ resolved
@@ -3,12 +3,8 @@
 
 import { createSelectorTree, createLeaf } from "reselect-tree";
 import SolidityUtils from "@truffle/solidity-utils";
-<<<<<<< HEAD
-import CodeUtils from "truffle-code-utils";
+import CodeUtils from "@truffle/code-utils";
 import { Definition as DefinitionUtils } from "truffle-codec-utils";
-=======
-import CodeUtils from "@truffle/code-utils";
->>>>>>> a5b121e9
 
 import { findRange } from "lib/ast/map";
 import jsonpointer from "json-pointer";
