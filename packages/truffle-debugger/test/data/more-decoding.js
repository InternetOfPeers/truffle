--- conflicted
+++ resolved
@@ -329,23 +329,13 @@
     debug("variables %O", variables);
 
     const expectedResult = {
-<<<<<<< HEAD
       boolMap: { true: true },
       byteMap: { "0x01": "0x01" },
       bytesMap: { "0x01": "0x01" },
-      uintMap: { "1": 1 },
+      uintMap: { "1": 1, "2": 2 },
       intMap: { "-1": -1 },
       stringMap: { "0xdeadbeef": "0xdeadbeef", "12345": "12345" },
       addressMap: { [address]: address },
-=======
-      boolMap: new Map([[true, true]]),
-      byteMap: new Map([["0x01", "0x01"]]),
-      bytesMap: new Map([["0x01", "0x01"]]),
-      uintMap: new Map([[1, 1], [2, 2]]),
-      intMap: new Map([[-1, -1]]),
-      stringMap: new Map([["0xdeadbeef", "0xdeadbeef"], ["12345", "12345"]]),
-      addressMap: new Map([[address, address]]),
->>>>>>> c5d5b7d6
       oneByte: "0xff",
       severalBytes: ["0xff"]
     };
