--- conflicted
+++ resolved
@@ -30,13 +30,8 @@
     "remote-redux-devtools": "^0.5.12",
     "reselect-tree": "^1.3.1",
     "truffle-code-utils": "^1.2.4",
-<<<<<<< HEAD
     "truffle-codec-utils": "^1.0.16",
-    "truffle-codec": "^3.0.8",
-=======
-    "truffle-decode-utils": "^1.0.16",
-    "truffle-decoder-core": "^3.0.9",
->>>>>>> c410a9cf
+    "truffle-codec": "^3.0.9",
     "truffle-expect": "^0.0.9",
     "truffle-solidity-utils": "^1.2.3",
     "web3": "1.2.1",
