{
  "name": "truffle-debugger",
  "description": "Core functionality for debugging Solidity files built with Truffle",
  "license": "MIT",
  "author": "Tim Coulter <tim.coulter@consenseys.net>",
  "homepage": "https://github.com/trufflesuite/truffle-debugger#readme",
  "repository": "https://github.com/trufflesuite/truffle/tree/master/packages/truffle-debugger",
  "bugs": {
    "url": "https://github.com/trufflesuite/truffle-debugger/issues"
  },
  "version": "5.0.25",
  "main": "dist/debugger.js",
  "scripts": {
    "build": "webpack --config webpack/webpack.config.js",
    "docs": "esdoc",
    "prepare": "yarn build",
    "start": "node ./webpack/dev-server.js",
    "test": "mocha-webpack --webpack-config webpack/webpack.config-test.js --recursive",
    "test:coverage": "nyc mocha-webpack --webpack-config webpack/webpack.config-test.js --recursive",
    "test:debug": "NODE_ENV=testing node --inspect ./node_modules/.bin/mocha-webpack --webpack-config webpack/webpack.config-test.js --recursive"
  },
  "dependencies": {
    "@truffle/solidity-utils": "^1.2.4",
    "bn.js": "^4.11.8",
    "debug": "^4.1.0",
    "json-pointer": "^0.6.0",
    "lodash.sum": "^4.0.2",
    "redux": "^3.7.2",
    "redux-cli-logger": "^2.0.1",
    "redux-saga": "1.0.0",
    "remote-redux-devtools": "^0.5.12",
    "reselect-tree": "^1.3.1",
    "truffle-code-utils": "^1.2.4",
<<<<<<< HEAD
    "truffle-codec-utils": "^1.0.16",
    "truffle-codec": "^3.0.9",
=======
    "truffle-decode-utils": "^1.0.16",
    "truffle-decoder": "^3.0.10",
>>>>>>> 1f1ddf0e
    "truffle-expect": "^0.0.9",
    "web3": "1.2.1",
    "web3-eth-abi": "1.2.1"
  },
  "devDependencies": {
    "async": "2.6.1",
    "babel-core": "^6.26.0",
    "babel-loader": "^7.1.2",
    "babel-plugin-transform-object-rest-spread": "^6.26.0",
    "babel-plugin-transform-runtime": "^6.23.0",
    "babel-preset-env": "^1.6.1",
    "babel-runtime": "^6.26.0",
    "chai": "4.2.0",
    "change-case": "^3.0.2",
    "esdoc": "^1.0.4",
    "esdoc-ecmascript-proposal-plugin": "^1.0.0",
    "esdoc-standard-plugin": "^1.0.0",
    "express": "^4.16.2",
    "faker": "^4.1.0",
    "fs-extra": "6.0.1",
    "ganache-core": "2.7.0",
    "istanbul-instrumenter-loader": "^3.0.1",
    "mocha": "5.2.0",
    "mocha-webpack": "^1.1.0",
    "node-interval-tree": "^1.3.3",
    "nyc": "^13.0.1",
    "remotedev-server": "^0.3.1",
    "truffle-artifactor": "^4.0.29",
    "truffle-box": "^1.0.35",
    "truffle-debug-utils": "^1.0.18",
    "truffle-migrate": "^3.0.31",
    "truffle-resolver": "^5.0.15",
    "truffle-workflow-compile": "^2.1.3",
    "webpack": "^3.8.1",
    "webpack-dev-middleware": "^2.0.4",
    "webpack-merge": "^4.1.1",
    "webpack-node-externals": "^1.6.0",
    "write-file-webpack-plugin": "^4.2.0"
  },
  "keywords": [
    "debugger",
    "ethereum",
    "solidity",
    "truffle"
  ],
  "publishConfig": {
    "access": "public"
  },
  "gitHead": "b207efb3c1409746537293b3e0fc27350029188e"
}<|MERGE_RESOLUTION|>--- conflicted
+++ resolved
@@ -31,13 +31,9 @@
     "remote-redux-devtools": "^0.5.12",
     "reselect-tree": "^1.3.1",
     "truffle-code-utils": "^1.2.4",
-<<<<<<< HEAD
     "truffle-codec-utils": "^1.0.16",
-    "truffle-codec": "^3.0.9",
-=======
-    "truffle-decode-utils": "^1.0.16",
+    "truffle-codec": "^3.0.10",
     "truffle-decoder": "^3.0.10",
->>>>>>> 1f1ddf0e
     "truffle-expect": "^0.0.9",
     "web3": "1.2.1",
     "web3-eth-abi": "1.2.1"
