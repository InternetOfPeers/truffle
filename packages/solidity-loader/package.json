{
  "name": "@truffle/solidity-loader",
<<<<<<< HEAD
  "version": "0.1.37-alphaTez.0",
=======
  "version": "0.1.38",
>>>>>>> 19ed0ad3
  "description": "A Webpack loader that uses Truffle to load and provision solidity contracts, with Truffle migrations.",
  "main": "index.js",
  "scripts": {
    "lintjs": "standard",
    "lintjs-fix": "standard --fix"
  },
  "repository": "https://github.com/trufflesuite/truffle/tree/master/packages/solidity-loader",
  "authors": [
    "John McDowall <john@kantan.io>",
    "Angello Pozo <angellopozo@gmail.com>"
  ],
  "license": "MIT",
  "dependencies": {
<<<<<<< HEAD
    "@truffle/config": "^1.1.22-alphaTez.0",
    "@truffle/core": "^5.0.38-alphaTez.0",
=======
    "@truffle/config": "^1.2.1",
    "@truffle/core": "^5.0.39",
>>>>>>> 19ed0ad3
    "chalk": "^1.1.3",
    "find-up": "^1.1.2",
    "loader-utils": "^1.1.0",
    "schema-utils": "^1.0.0"
  },
  "devDependencies": {
    "standard": "^11.0.1"
  },
  "publishConfig": {
    "access": "public"
  }
}<|MERGE_RESOLUTION|>--- conflicted
+++ resolved
@@ -1,10 +1,6 @@
 {
   "name": "@truffle/solidity-loader",
-<<<<<<< HEAD
-  "version": "0.1.37-alphaTez.0",
-=======
   "version": "0.1.38",
->>>>>>> 19ed0ad3
   "description": "A Webpack loader that uses Truffle to load and provision solidity contracts, with Truffle migrations.",
   "main": "index.js",
   "scripts": {
@@ -18,13 +14,8 @@
   ],
   "license": "MIT",
   "dependencies": {
-<<<<<<< HEAD
-    "@truffle/config": "^1.1.22-alphaTez.0",
-    "@truffle/core": "^5.0.38-alphaTez.0",
-=======
     "@truffle/config": "^1.2.1",
     "@truffle/core": "^5.0.39",
->>>>>>> 19ed0ad3
     "chalk": "^1.1.3",
     "find-up": "^1.1.2",
     "loader-utils": "^1.1.0",
