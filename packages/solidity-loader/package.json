--- conflicted
+++ resolved
@@ -1,10 +1,6 @@
 {
   "name": "@truffle/solidity-loader",
-<<<<<<< HEAD
-  "version": "0.1.43-next.1",
-=======
   "version": "0.1.43",
->>>>>>> aba80c7b
   "description": "A Webpack loader that uses Truffle to load and provision solidity contracts, with Truffle migrations.",
   "main": "index.js",
   "scripts": {
@@ -18,13 +14,8 @@
   ],
   "license": "MIT",
   "dependencies": {
-<<<<<<< HEAD
-    "@truffle/config": "^1.2.5-next.1",
+    "@truffle/config": "^1.2.5",
     "@truffle/core": "^5.1.0-next.1",
-=======
-    "@truffle/config": "^1.2.5",
-    "@truffle/core": "^5.0.44",
->>>>>>> aba80c7b
     "chalk": "^1.1.3",
     "find-up": "^1.1.2",
     "loader-utils": "^1.1.0",
