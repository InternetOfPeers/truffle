{
  "name": "@truffle/contract",
  "description": "A better contract abstraction for Ethereum (formerly EtherPudding)",
  "license": "MIT",
  "author": "Tim Coulter <tim@trufflesuite.com>",
  "homepage": "https://github.com/trufflesuite/truffle/tree/master/packages/contract#readme",
  "repository": {
    "type": "git",
    "url": "https://github.com/trufflesuite/truffle.git",
    "directory": "packages/contract"
  },
  "bugs": {
    "url": "https://github.com/trufflesuite/truffle/issues"
  },
<<<<<<< HEAD
  "version": "4.5.18-typescript-migrations.0",
=======
  "version": "4.5.18",
>>>>>>> 074c8ac1
  "main": "index.js",
  "scripts": {
    "build": "yarn compile",
    "compile": "sh -c \"mkdir -p ./dist\" && browserify --debug ./index.js | exorcist ./dist/truffle-contract.js.map > ./dist/truffle-contract.js && uglifyjs ./dist/truffle-contract.js -o ./dist/truffle-contract.min.js",
    "prepare": "yarn compile",
    "publish:next": "node ../truffle/scripts/prereleaseVersion.js next next"
  },
  "dependencies": {
    "@ensdomains/ensjs": "^2.1.0",
    "@truffle/blockchain-utils": "^0.1.3",
    "@truffle/contract-schema": "^3.4.8",
<<<<<<< HEAD
    "@truffle/debug-utils": "^6.0.28-typescript-migrations.0",
=======
    "@truffle/debug-utils": "^6.0.28",
>>>>>>> 074c8ac1
    "@truffle/error": "^0.1.0",
    "@truffle/interface-adapter": "^0.5.20-typescript-migrations.0",
    "bignumber.js": "^7.2.1",
    "debug": "^4.3.1",
    "ethers": "^4.0.32",
    "web3": "1.7.4",
    "web3-core-helpers": "1.7.4",
    "web3-core-promievent": "1.7.4",
    "web3-eth-abi": "1.7.4",
    "web3-utils": "1.7.4"
  },
  "devDependencies": {
    "browserify": "^17.0.0",
    "exorcist": "^2.0.0",
    "uglify-es": "^3.3.9"
  },
  "keywords": [
    "abstraction",
    "contract",
    "ethereum",
    "truffle"
  ],
  "publishConfig": {
    "access": "public"
  },
  "gitHead": "6b84be7849142588ef2e3224d8a9d7c2ceeb6e4a"
}<|MERGE_RESOLUTION|>--- conflicted
+++ resolved
@@ -12,11 +12,7 @@
   "bugs": {
     "url": "https://github.com/trufflesuite/truffle/issues"
   },
-<<<<<<< HEAD
-  "version": "4.5.18-typescript-migrations.0",
-=======
   "version": "4.5.18",
->>>>>>> 074c8ac1
   "main": "index.js",
   "scripts": {
     "build": "yarn compile",
@@ -28,11 +24,7 @@
     "@ensdomains/ensjs": "^2.1.0",
     "@truffle/blockchain-utils": "^0.1.3",
     "@truffle/contract-schema": "^3.4.8",
-<<<<<<< HEAD
-    "@truffle/debug-utils": "^6.0.28-typescript-migrations.0",
-=======
     "@truffle/debug-utils": "^6.0.28",
->>>>>>> 074c8ac1
     "@truffle/error": "^0.1.0",
     "@truffle/interface-adapter": "^0.5.20-typescript-migrations.0",
     "bignumber.js": "^7.2.1",
