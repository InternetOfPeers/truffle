import debugModule from "debug";
const debug = debugModule("debugger:data:selectors");

import { createSelectorTree, createLeaf } from "reselect-tree";
import jsonpointer from "json-pointer";

import { stableKeccak256 } from "lib/helpers";

import evm from "lib/evm/selectors";
import solidity from "lib/solidity/selectors";

import * as CodecUtils from "truffle-codec-utils";

/**
 * @private
 */
const identity = x => x;

function findAncestorOfType(node, types, scopes) {
  //note: I'm not including any protection against null in this function.
  //You are advised to include "SourceUnit" as a fallback type.
  while (node && !types.includes(node.nodeType)) {
    node = scopes[scopes[node.id].parentId].definition;
  }
  return node;
}

//given a modifier invocation (or inheritance specifier) node,
//get the node for the actual modifier (or constructor)
function modifierForInvocation(invocation, scopes) {
  let rawId; //raw referencedDeclaration ID extracted from the AST.
  //if it's a modifier this is what we want, but if it's base
  //constructor, we'll get the contract instead, and need to find its
  //constructor.
  switch (invocation.nodeType) {
    case "ModifierInvocation":
      rawId = invocation.modifierName.referencedDeclaration;
      break;
    case "InheritanceSpecifier":
      rawId = invocation.baseName.referencedDeclaration;
      break;
    default:
      debug("bad invocation node");
  }
  let rawNode = scopes[rawId].definition;
  switch (rawNode.nodeType) {
    case "ModifierDefinition":
      return rawNode;
    case "ContractDefinition":
      return rawNode.nodes.find(
        node =>
          node.nodeType === "FunctionDefinition" &&
          CodecUtils.Definition.functionKind(node) === "constructor"
      );
    default:
      //we should never hit this case
      return undefined;
  }
}

//see data.views.contexts for an explanation
function debuggerContextToDecoderContext(context) {
  let {
    context: contextHash,
    contractName,
    binary,
    contractId,
    contractKind,
    isConstructor,
    abi,
    payable,
    compiler
  } = context;
  return {
    context: contextHash,
    contractName,
    binary,
    contractId,
    contractKind,
    isConstructor,
    abi: CodecUtils.AbiUtils.computeSelectors(abi),
    payable,
    compiler
  };
}

const data = createSelectorTree({
  state: state => state.data,

  /**
   * data.views
   */
  views: {
    /*
     * data.views.atLastInstructionForSourceRange
     */
    atLastInstructionForSourceRange: createLeaf(
      [solidity.current.isSourceRangeFinal],
      final => final
    ),

    /**
     * data.views.scopes (namespace)
     */
    scopes: {
      /**
       * data.views.scopes.inlined (namespace)
       */
      inlined: {
        /**
         * data.views.scopes.inlined (selector)
         * see data.info.scopes for how this differs from the raw version
         */
        _: createLeaf(["/info/scopes", "./raw"], (scopes, inlined) =>
          Object.assign(
            {},
            ...Object.entries(inlined).map(([id, info]) => {
              let newInfo = { ...info };
              newInfo.variables = scopes[id].variables;
              return { [id]: newInfo };
            })
          )
        ),

        /**
         * data.views.scopes.inlined.raw
         */
        raw: createLeaf(
          ["/info/scopes/raw", solidity.info.sources],

          (scopes, sources) =>
            Object.assign(
              {},
              ...Object.entries(scopes).map(([id, entry]) => ({
                [id]: {
                  ...entry,

                  definition: jsonpointer.get(
                    sources[entry.sourceId].ast,
                    entry.pointer
                  )
                }
              }))
            )
        )
      }
    },

    /*
     * data.views.userDefinedTypes
     */
    userDefinedTypes: {
      //user-defined types for passing to the decoder
      _: createLeaf(
        ["../referenceDeclarations", "/info/scopes", solidity.info.sources],
        (referenceDeclarations, scopes, sources) => {
          return Object.assign(
            {},
            ...Object.entries(referenceDeclarations).map(([id, node]) => ({
              [id]: CodecUtils.Types.definitionToStoredType(
                node,
                sources[scopes[node.id].sourceId].compiler,
                referenceDeclarations
              )
            }))
          );
        }
      ),

      /*
       * data.views.userDefinedTypes.contractDefinitions
       * restrict to contracts only, and get their definitions
       */
      contractDefinitions: createLeaf(
        ["/info/userDefinedTypes", "/views/scopes/inlined"],
        (typeIds, scopes) =>
          typeIds
            .map(id => scopes[id].definition)
            .filter(node => node.nodeType === "ContractDefinition")
      )
    },

    /*
     * data.views.referenceDeclarations
     */
    referenceDeclarations: createLeaf(
      ["./scopes/inlined", "/info/userDefinedTypes"],
      (scopes, userDefinedTypes) =>
        Object.assign(
          {},
          ...userDefinedTypes.map(id => ({ [id]: scopes[id].definition }))
        )
    ),

    /**
     * data.views.mappingKeys
     */
    mappingKeys: createLeaf(
      ["/proc/mappedPaths", "/current/address"],
      (mappedPaths, address) =>
        []
          .concat(
            ...Object.values(
              (mappedPaths.byAddress[address] || { byType: {} }).byType
            ).map(({ bySlotAddress }) => Object.values(bySlotAddress))
          )
          .filter(slot => slot.key !== undefined)
    ),

    /*
     * data.views.blockNumber
     * returns block number as string
     */
    blockNumber: createLeaf([evm.transaction.globals.block], block =>
      block.number.toString()
    ),

    /*
     * data.views.instances
     * same as evm.current.codex.instances, but we just map address => binary,
     * we don't bother with context, and also the code is a Uint8Array
     */
    instances: createLeaf([evm.current.codex.instances], instances =>
      Object.assign(
        {},
        ...Object.entries(instances).map(([address, { binary }]) => ({
          [address]: CodecUtils.Conversion.toBytes(binary)
        }))
      )
    ),

    /*
     * data.views.contexts
     * same as evm.info.contexts, but:
     * 0. we only include non-constructor contexts
<<<<<<< HEAD
     * 1. we now index by contract ID rather than hash
     * 2. we strip out context, sourceMap, and primarySource
     * 3. we alter abi in two ways:
     * 3a. we strip out everything but functions
     * 3b. abi is now an object, not an array, and indexed by these signatures
=======
     * 1. we strip out sourceMap and primarySource
     * 2. we alter abi in two ways:
     * 2a. we strip out everything but functions
     * 2b. abi is now an object, not an array, and indexed by these signatures
>>>>>>> 9a59da57
     */
    contexts: createLeaf([evm.info.contexts], contexts =>
      Object.assign(
        {},
        ...Object.values(contexts)
          .filter(context => !context.isConstructor)
          .map(context => ({
            [context.contractId]: debuggerContextToDecoderContext(context)
          }))
      )
    )
  },

  /**
   * data.info
   */
  info: {
    /**
     * data.info.scopes (namespace)
     */
    scopes: {
      /**
       * data.info.scopes (selector)
       * the raw version is below; this version accounts for inheritance
       * NOTE: doesn't this selector really belong in data.views?  Yes.
       * But, since it's replacing the old data.info.scopes (which is now
       * data.info.scopes.raw), I didn't want to move it.
       */
      _: createLeaf(["./raw", "/views/scopes/inlined/raw"], (scopes, inlined) =>
        Object.assign(
          {},
          ...Object.entries(scopes).map(([id, scope]) => {
            let definition = inlined[id].definition;
            if (definition.nodeType !== "ContractDefinition") {
              return { [id]: scope };
            }
            //if we've reached this point, we should be dealing with a
            //contract, and specifically a contract -- not an interface or
            //library (those don't get "variables" entries in their scopes)
            debug("contract id %d", id);
            let newScope = { ...scope };
            //note that Solidity gives us the linearization in order from most
            //derived to most base, but we want most base to most derived;
            //annoyingly, reverse() is in-place, so we clone with slice() first
            let linearizedBaseContractsFromBase = definition.linearizedBaseContracts
              .slice()
              .reverse();
            //now, we put it all together
            newScope.variables = []
              .concat(
                ...linearizedBaseContractsFromBase.map(
                  contractId => scopes[contractId].variables || []
                  //we need the || [] because contracts with no state variables
                  //have variables undefined rather than empty like you'd expect
                )
              )
              .filter(variable => {
                //...except, HACK, let's filter out those constants we don't know
                //how to read.  they'll just clutter things up.
                debug("variable %O", variable);
                let definition = inlined[variable.id].definition;
                return (
                  !definition.constant ||
                  CodecUtils.Definition.isSimpleConstant(definition.value)
                );
              });

            return { [id]: newScope };
          })
        )
      ),

      /*
       * data.info.scopes.raw
       */
      raw: createLeaf(["/state"], state => state.info.scopes.byId)
    },

    /*
     * data.info.allocations
     */
    allocations: {
      /*
       * data.info.allocations.storage (namespace)
       */
      storage: {
        /*
         * data.info.allocations.storage (selector)
         */
        _: createLeaf(["/state"], state => state.info.allocations.storage),

        /*
         * data.info.allocations.storage.byId
         * Same as data.info.allocations.storage, but uses the old allocation
         * format (more convenient for debugger) where members are stored by ID
         * in an object instead of by index in an array
         */
        byId: createLeaf(["./_"], allocations =>
          Object.assign(
            {},
            ...Object.entries(allocations).map(([id, allocation]) => ({
              [id]: {
                definition: allocation.definition,
                size: allocation.size,
                members: Object.assign(
                  {},
                  ...allocation.members.map(memberAllocation => ({
                    [memberAllocation.definition.id]: memberAllocation
                  }))
                )
              }
            }))
          )
        )
      },

      /*
       * data.info.allocations.memory
       */
      memory: createLeaf(["/state"], state => state.info.allocations.memory),

      /*
       * data.info.allocations.abi
       */
      abi: createLeaf(["/state"], state => state.info.allocations.abi)
    },

    /**
     * data.info.userDefinedTypes
     */
    userDefinedTypes: createLeaf(
      ["/state"],
      state => state.info.userDefinedTypes
    )
  },

  /**
   * data.proc
   */
  proc: {
    /**
     * data.proc.assignments
     */
    assignments: createLeaf(
      ["/state"],
      state => state.proc.assignments
      //note: this no longer fetches just the byId, but rather the whole
      //assignments object
    ),

    /*
     * data.proc.mappedPaths
     */
    mappedPaths: createLeaf(["/state"], state => state.proc.mappedPaths),

    /**
     * data.proc.decodingKeys
     *
     * number of keys that are still decoding
     */
    decodingKeys: createLeaf(
      ["./mappedPaths"],
      mappedPaths => mappedPaths.decodingStarted
    )
  },

  /**
   * data.current
   */
  current: {
    /**
     * data.current.state
     */
    state: {
      /**
       * data.current.state.stack
       */
      stack: createLeaf(
        [evm.current.state.stack],

        words => (words || []).map(word => CodecUtils.Conversion.toBytes(word))
      ),

      /**
       * data.current.state.memory
       */
      memory: createLeaf(
        [evm.current.state.memory],

        words => CodecUtils.Conversion.toBytes(words.join(""))
      ),

      /**
       * data.current.state.calldata
       */
      calldata: createLeaf(
        [evm.current.call],

        ({ data }) => CodecUtils.Conversion.toBytes(data)
      ),

      /**
       * data.current.state.storage
       */
      storage: createLeaf(
        [evm.current.codex.storage],

        mapping =>
          Object.assign(
            {},
            ...Object.entries(mapping).map(([address, word]) => ({
              [`0x${address}`]: CodecUtils.Conversion.toBytes(word)
            }))
          )
      ),

      /*
       * data.current.state.specials
       * I've named these after the solidity variables they correspond to,
       * which are *mostly* the same as the corresponding EVM opcodes
       * (FWIW: this = ADDRESS, sender = CALLER, value = CALLVALUE)
       */
      specials: createLeaf(
        ["/current/address", evm.current.call, evm.transaction.globals],
        (address, { sender, value }, { tx, block }) => ({
          this: CodecUtils.Conversion.toBytes(address),

          sender: CodecUtils.Conversion.toBytes(sender),

          value: CodecUtils.Conversion.toBytes(value),

          //let's crack open that tx and block!
          ...Object.assign(
            {},
            ...Object.entries(tx).map(([variable, value]) => ({
              [variable]: CodecUtils.Conversion.toBytes(value)
            }))
          ),

          ...Object.assign(
            {},
            ...Object.entries(block).map(([variable, value]) => ({
              [variable]: CodecUtils.Conversion.toBytes(value)
            }))
          )
        })
      )
    },

    /**
     * data.current.node
     */
    node: createLeaf([solidity.current.node], identity),

    /**
     * data.current.scope
     * old alias for data.current.node (deprecated)
     */
    scope: createLeaf(["./node"], identity),

    /*
     * data.current.contract
     * warning: may return null or similar, even though SourceUnit is included
     * as fallback
     */
    contract: createLeaf(
      ["./node", "/views/scopes/inlined"],
      (node, scopes) => {
        const types = ["ContractDefinition", "SourceUnit"];
        //SourceUnit included as fallback
        return findAncestorOfType(node, types, scopes);
      }
    ),

    /**
     * data.current.functionDepth
     */

    functionDepth: createLeaf([solidity.current.functionDepth], identity),

    /**
     * data.current.address
     * NOTE: this is the STORAGE address for the current call, not the CODE
     * address
     */

    address: createLeaf([evm.current.call], call => call.storageAddress),

    /*
     * data.current.functionsByProgramCounter
     */
    functionsByProgramCounter: createLeaf(
      [solidity.current.functionsByProgramCounter],
      functions => functions
    ),

    /*
     * data.current.context
     */
    context: createLeaf([evm.current.context], debuggerContextToDecoderContext),

    /*
     * data.current.aboutToModify
     * HACK
     * This selector is used to catch those times when we go straight from a
     * modifier invocation into the modifier itself, skipping over the
     * definition node (this includes base constructor calls).  So it should
     * return true when:
     * 1. we're on the node corresponding to an argument to a modifier
     * invocation or base constructor call, or, if said argument is a type
     * conversion, its argument (or nested argument)
     * 2. the next node is not a FunctionDefinition, ModifierDefinition, or
     * in the same modifier / base constructor invocation
     */
    aboutToModify: createLeaf(
      [
        "./node",
        "./modifierInvocation",
        "./modifierArgumentIndex",
        "/next/node",
        "/next/modifierInvocation",
        evm.current.step.isContextChange
      ],
      (node, invocation, index, next, nextInvocation, isContextChange) => {
        //ensure: current instruction is not a context change (because if it is
        //we cannot rely on the data.next selectors, but also if it is we know
        //we're not about to call a modifier or base constructor!)
        //we also want to return false if we can't find things for whatever
        //reason
        if (
          isContextChange ||
          !node ||
          !next ||
          !invocation ||
          !nextInvocation
        ) {
          return false;
        }

        //ensure: current position is in a ModifierInvocation or
        //InheritanceSpecifier (recall that SourceUnit was included as
        //fallback)
        if (invocation.nodeType === "SourceUnit") {
          return false;
        }

        //ensure: next node is not a function definition or modifier definition
        if (
          next.nodeType === "FunctionDefinition" ||
          next.nodeType === "ModifierDefinition"
        ) {
          return false;
        }

        //ensure: next node is not in the same invocation
        if (
          nextInvocation.nodeType !== "SourceUnit" &&
          nextInvocation.id === invocation.id
        ) {
          return false;
        }

        //now: are we on the node corresponding to an argument, or, if
        //it's a type conversion, its nested argument?
        if (index === undefined) {
          return false;
        }
        let argument = invocation.arguments[index];
        while (argument.kind === "typeConversion") {
          if (node.id === argument.id) {
            return true;
          }
          argument = argument.arguments[0];
        }
        return node.id === argument.id;
      }
    ),

    /*
     * data.current.modifierInvocation
     */
    modifierInvocation: createLeaf(
      ["./node", "/views/scopes/inlined"],
      (node, scopes) => {
        const types = [
          "ModifierInvocation",
          "InheritanceSpecifier",
          "SourceUnit"
        ];
        //again, SourceUnit included as fallback
        return findAncestorOfType(node, types, scopes);
      }
    ),

    /**
     * data.current.modifierArgumentIndex
     * gets the index of the current modifier argument that you're in
     * (undefined when not in a modifier argument)
     */
    modifierArgumentIndex: createLeaf(
      ["/info/scopes", "./node", "./modifierInvocation"],
      (scopes, node, invocation) => {
        if (invocation.nodeType === "SourceUnit") {
          return undefined;
        }

        let pointer = scopes[node.id].pointer;
        let invocationPointer = scopes[invocation.id].pointer;

        //slice the invocation pointer off the beginning
        let difference = pointer.replace(invocationPointer, "");
        debug("difference %s", difference);
        let rawIndex = difference.match(/^\/arguments\/(\d+)/);
        //note that that \d+ is greedy
        debug("rawIndex %o", rawIndex);
        if (rawIndex === null) {
          return undefined;
        }
        return parseInt(rawIndex[1]);
      }
    ),

    /*
     * data.current.modifierBeingInvoked
     * gets the node corresponding to the modifier or base constructor
     * being invoked
     */
    modifierBeingInvoked: createLeaf(
      ["./modifierInvocation", "/views/scopes/inlined"],
      (invocation, scopes) => {
        if (!invocation || invocation.nodeType === "SourceUnit") {
          return undefined;
        }

        return modifierForInvocation(invocation, scopes);
      }
    ),

    /**
     * data.current.identifiers (namespace)
     */
    identifiers: {
      /**
       * data.current.identifiers (selector)
       *
       * returns identifers and corresponding definition node ID or builtin name
       * (object entries look like [name]: {astId: id} or like [name]: {builtin: name}
       */
      _: createLeaf(
        ["/views/scopes/inlined", "/current/node"],

        (scopes, scope) => {
          let variables = {};
          if (scope !== undefined) {
            let cur = scope.id;

            do {
              variables = Object.assign(
                variables,
                ...(scopes[cur].variables || [])
                  .filter(v => v.name !== "") //exclude anonymous output params
                  .filter(v => variables[v.name] == undefined)
                  .map(v => ({ [v.name]: { astId: v.id } }))
              );

              cur = scopes[cur].parentId;
            } while (cur != null);
          }

          let builtins = {
            msg: { builtin: "msg" },
            tx: { builtin: "tx" },
            block: { builtin: "block" },
            this: { builtin: "this" },
            now: { builtin: "now" }
          };

          return { ...variables, ...builtins };
        }
      ),

      /**
       * data.current.identifiers.definitions (namespace)
       */
      definitions: {
        /* data.current.identifiers.definitions (selector)
         * definitions for current variables, by identifier
         */
        _: createLeaf(
          ["/views/scopes/inlined", "../_", "./this"],

          (scopes, identifiers, thisDefinition) => {
            let variables = Object.assign(
              {},
              ...Object.entries(identifiers).map(([identifier, { astId }]) => {
                if (astId !== undefined) {
                  //will be undefined for builtins
                  let { definition } = scopes[astId];
                  return { [identifier]: definition };
                } else {
                  return {}; //skip over builtins; we'll handle those separately
                }
              })
            );
            let builtins = {
              msg: CodecUtils.Definition.MSG_DEFINITION,
              tx: CodecUtils.Definition.TX_DEFINITION,
              block: CodecUtils.Definition.BLOCK_DEFINITION,
              now: CodecUtils.Definition.NOW_DEFINITION
            };
            //only include this when it has a proper definition
            if (thisDefinition) {
              builtins.this = thisDefinition;
            }
            return { ...variables, ...builtins };
          }
        ),

        /*
         * data.current.identifiers.definitions.this
         *
         * returns a spoofed definition for the this variable
         */
        this: createLeaf(
          ["/current/contract"],
          contractNode =>
            contractNode && contractNode.nodeType === "ContractDefinition"
              ? CodecUtils.Definition.spoofThisDefinition(
                  contractNode.name,
                  contractNode.id,
                  contractNode.contractKind
                )
              : null
        )
      },

      /**
       * data.current.identifiers.refs
       *
       * current variables' value refs
       */
      refs: createLeaf(
        [
          "/proc/assignments",
          "./_",
          "/current/functionDepth", //for pruning things too deep on stack
          "/current/address" //for contract variables
        ],

        (assignments, identifiers, currentDepth, address) =>
          Object.assign(
            {},
            ...Object.entries(identifiers).map(
              ([identifier, { astId, builtin }]) => {
                let id;

                //is this an ordinary variable or a builtin?
                if (astId !== undefined) {
                  //if not a builtin, first check if it's a contract var
                  let matchIds = (assignments.byAstId[astId] || []).filter(
                    idHash => assignments.byId[idHash].address === address
                  );
                  if (matchIds.length > 0) {
                    id = matchIds[0]; //there should only be one!
                  }

                  //if not contract, it's local, so find the innermost
                  //(but not beyond current depth)
                  if (id === undefined) {
                    let matchFrames = (assignments.byAstId[astId] || [])
                      .map(id => assignments.byId[id].stackframe)
                      .filter(stackframe => stackframe !== undefined);

                    if (matchFrames.length > 0) {
                      //this check isn't *really*
                      //necessary, but may as well prevent stupid stuff
                      let maxMatch = Math.min(
                        currentDepth,
                        Math.max(...matchFrames)
                      );
                      id = stableKeccak256({ astId, stackframe: maxMatch });
                    }
                  }
                } else {
                  //otherwise, it's a builtin
                  //NOTE: for now we assume there is only one assignment per
                  //builtin, but this will change in the future
                  id = assignments.byBuiltin[builtin][0];
                }

                //if we still didn't find it, oh well

                let { ref } = assignments.byId[id] || {};
                if (!ref) {
                  return undefined;
                }

                return {
                  [identifier]: ref
                };
              }
            )
          )
      )
    }
  },

  /**
   * data.next
   */
  next: {
    /**
     * data.next.state
     * Yes, I'm just repeating the code for data.current.state.stack here;
     * not worth the trouble to factor out
     */
    state: {
      /**
       * data.next.state.stack
       */
      stack: createLeaf(
        [evm.next.state.stack],

        words => (words || []).map(word => CodecUtils.Conversion.toBytes(word))
      )
    },

    //HACK WARNING
    //the following selectors depend on solidity.next
    //do not use them when the current instruction is a context change!

    /**
     * data.next.node
     */
    node: createLeaf([solidity.next.node], identity),

    /**
     * data.next.modifierInvocation
     * Note: yes, I'm just repeating the code from data.current here but with
     * invalid added
     */
    modifierInvocation: createLeaf(
      ["./node", "/views/scopes/inlined", evm.current.step.isContextChange],
      (node, scopes, invalid) => {
        //don't attempt this at a context change!
        //(also don't attempt this if we can't find the node for whatever
        //reason)
        if (invalid || !node) {
          return undefined;
        }
        const types = [
          "ModifierInvocation",
          "InheritanceSpecifier",
          "SourceUnit"
        ];
        //again, SourceUnit included as fallback
        return findAncestorOfType(node, types, scopes);
      }
    ),

    /*
     * data.next.modifierBeingInvoked
     */
    modifierBeingInvoked: createLeaf(
      [
        "./modifierInvocation",
        "/views/scopes/inlined",
        evm.current.step.isContextChange
      ],
      (invocation, scopes, invalid) => {
        if (invalid || !invocation || invocation.nodeType === "SourceUnit") {
          return undefined;
        }

        return modifierForInvocation(invocation, scopes);
      }
    )
    //END HACK WARNING
  },

  /**
   * data.nextMapped
   */
  nextMapped: {
    /**
     * data.nextMapped.state
     * Yes, I'm just repeating the code for data.current.state.stack here;
     * not worth the trouble to factor out
     * HACK: this assumes we're not about to change context! don't use this if we
     * are!
     */
    state: {
      /**
       * data.nextMapped.state.stack
       */
      stack: createLeaf(
        [solidity.current.nextMapped],

        step =>
          ((step || {}).stack || []).map(word =>
            CodecUtils.Conversion.toBytes(word)
          )
      )
    }
  }
});

export default data;<|MERGE_RESOLUTION|>--- conflicted
+++ resolved
@@ -233,18 +233,10 @@
      * data.views.contexts
      * same as evm.info.contexts, but:
      * 0. we only include non-constructor contexts
-<<<<<<< HEAD
-     * 1. we now index by contract ID rather than hash
-     * 2. we strip out context, sourceMap, and primarySource
-     * 3. we alter abi in two ways:
-     * 3a. we strip out everything but functions
-     * 3b. abi is now an object, not an array, and indexed by these signatures
-=======
      * 1. we strip out sourceMap and primarySource
      * 2. we alter abi in two ways:
      * 2a. we strip out everything but functions
      * 2b. abi is now an object, not an array, and indexed by these signatures
->>>>>>> 9a59da57
      */
     contexts: createLeaf([evm.info.contexts], contexts =>
       Object.assign(
