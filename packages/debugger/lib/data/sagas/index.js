--- conflicted
+++ resolved
@@ -15,19 +15,7 @@
 
 import sum from "lodash.sum";
 
-<<<<<<< HEAD
-import {
-  Utils as CodecUtils,
-  getStorageAllocations,
-  getMemoryAllocations,
-  getAbiAllocations,
-  readStack,
-  storageSize,
-  decodeVariable
-} from "@truffle/codec";
-=======
 import * as Codec from "@truffle/codec";
->>>>>>> a962a994
 import BN from "bn.js";
 
 export function* scope(nodeId, pointer, parentId, sourceId) {
@@ -60,17 +48,10 @@
   );
   let blockNumber = yield select(data.views.blockNumber);
 
-<<<<<<< HEAD
-  let ZERO_WORD = new Uint8Array(CodecUtils.EVM.WORD_SIZE); //automatically filled with zeroes
-  let NO_CODE = new Uint8Array(); //empty array
-
-  let decoder = decodeVariable(definition, ref, {
-=======
   let ZERO_WORD = new Uint8Array(Codec.Evm.Utils.WORD_SIZE); //automatically filled with zeroes
   let NO_CODE = new Uint8Array(); //empty array
 
   let decoder = Codec.decodeVariable(definition, ref, {
->>>>>>> a962a994
     userDefinedTypes,
     state,
     mappingKeys,
@@ -96,11 +77,7 @@
         let address = request.address;
         if (address in instances) {
           response = instances[address];
-<<<<<<< HEAD
-        } else if (address === CodecUtils.EVM.ZERO_ADDRESS) {
-=======
         } else if (address === Codec.Evm.Utils.ZERO_ADDRESS) {
->>>>>>> a962a994
           //HACK: to avoid displaying the zero address to the user as an
           //affected address just because they decoded a contract or external
           //function variable that hadn't been initialized yet, we give the
@@ -113,11 +90,7 @@
           let binary = (yield* web3.obtainBinaries([address], blockNumber))[0];
           debug("adding instance");
           yield* evm.addInstance(address, binary);
-<<<<<<< HEAD
-          response = CodecUtils.Conversion.toBytes(binary);
-=======
           response = Codec.Conversion.toBytes(binary);
->>>>>>> a962a994
         }
         break;
       default:
@@ -196,11 +169,7 @@
     //now: look at the parameters *after* the current index.  we'll need to
     //adjust for those.
     let parametersLeft = parameters.slice(currentIndex + 1);
-<<<<<<< HEAD
-    let adjustment = sum(parametersLeft.map(CodecUtils.Definition.stackSize));
-=======
     let adjustment = sum(parametersLeft.map(Codec.Ast.Utils.stackSize));
->>>>>>> a962a994
     debug("adjustment %d", adjustment);
     preambleAssignments = assignParameters(
       parameters,
@@ -311,11 +280,7 @@
         { astId: varId, stackframe: currentDepth },
         {
           location: "stack",
-<<<<<<< HEAD
-          from: top - CodecUtils.Definition.stackSize(node) + 1,
-=======
           from: top - Codec.Ast.Utils.stackSize(node) + 1,
->>>>>>> a962a994
           to: top
         }
       );
@@ -351,21 +316,6 @@
       //(note: we write it this way because mappings aren't caught by
       //isReference)
       if (
-<<<<<<< HEAD
-        CodecUtils.Definition.typeClass(baseExpression) === "bytes" ||
-        (CodecUtils.Definition.typeClass(baseExpression) === "array" &&
-          (CodecUtils.Definition.isReference(node)
-            ? CodecUtils.Definition.referenceType(baseExpression) !== "storage"
-            : !CodecUtils.Definition.isMapping(node)))
-      ) {
-        debug("Index case bailed out early");
-        debug("typeClass %s", CodecUtils.Definition.typeClass(baseExpression));
-        debug(
-          "referenceType %s",
-          CodecUtils.Definition.referenceType(baseExpression)
-        );
-        debug("isReference(node) %o", CodecUtils.Definition.isReference(node));
-=======
         Codec.Ast.Utils.typeClass(baseExpression) === "bytes" ||
         (Codec.Ast.Utils.typeClass(baseExpression) === "array" &&
           (Codec.Ast.Utils.isReference(node)
@@ -379,19 +329,11 @@
           Codec.Ast.Utils.referenceType(baseExpression)
         );
         debug("isReference(node) %o", Codec.Ast.Utils.isReference(node));
->>>>>>> a962a994
         yield put(actions.assign(assignments));
         break;
       }
 
-<<<<<<< HEAD
-      let keyDefinition = CodecUtils.Definition.keyDefinition(
-        baseExpression,
-        scopes
-      );
-=======
       let keyDefinition = Codec.Ast.Utils.keyDefinition(baseExpression, scopes);
->>>>>>> a962a994
       //if we're dealing with an array, this will just spoof up a uint
       //definition :)
 
@@ -422,17 +364,6 @@
 
         //we need to do things differently depending on whether we're dealing
         //with an array or mapping
-<<<<<<< HEAD
-        switch (CodecUtils.Definition.typeClass(baseExpression)) {
-          case "array":
-            slot.hashPath = CodecUtils.Definition.isDynamicArray(
-              baseExpression
-            );
-            slot.offset = indexValue.value.asBN.muln(
-              //HACK: the allocation format here is wrong (object rather than
-              //array), but it doesn't matter because we're not using that here
-              storageSize(node, referenceDeclarations, allocations).words
-=======
         switch (Codec.Ast.Utils.typeClass(baseExpression)) {
           case "array":
             slot.hashPath = Codec.Ast.Utils.isDynamicArray(baseExpression);
@@ -444,7 +375,6 @@
                 referenceDeclarations,
                 allocations
               ).words
->>>>>>> a962a994
             );
             break;
           case "mapping":
@@ -462,13 +392,8 @@
             address,
             slot,
             assignments,
-<<<<<<< HEAD
-            CodecUtils.Definition.typeIdentifier(node),
-            CodecUtils.Definition.typeIdentifier(baseExpression)
-=======
             Codec.Ast.Utils.typeIdentifier(node),
             Codec.Ast.Utils.typeIdentifier(baseExpression)
->>>>>>> a962a994
           )
         );
       } else {
@@ -499,17 +424,10 @@
       //we'll just do the assignment and quit out (again, note that mappings
       //aren't caught by isReference)
       if (
-<<<<<<< HEAD
-        CodecUtils.Definition.typeClass(baseExpression) !== "struct" ||
-        (CodecUtils.Definition.isReference(node)
-          ? CodecUtils.Definition.referenceType(baseExpression) !== "storage"
-          : !CodecUtils.Definition.isMapping(node))
-=======
         Codec.Ast.Utils.typeClass(baseExpression) !== "struct" ||
         (Codec.Ast.Utils.isReference(node)
           ? Codec.Ast.Utils.referenceType(baseExpression) !== "storage"
           : !Codec.Ast.Utils.isMapping(node))
->>>>>>> a962a994
       ) {
         debug("Member case bailed out early");
         yield put(actions.assign(assignments));
@@ -526,11 +444,7 @@
 
       slot = { path };
 
-<<<<<<< HEAD
-      let structId = CodecUtils.Definition.typeId(baseExpression);
-=======
       let structId = Codec.Ast.Utils.typeId(baseExpression);
->>>>>>> a962a994
       let memberAllocation =
         allocations[structId].members[node.referencedDeclaration];
 
@@ -542,13 +456,8 @@
           address,
           slot,
           assignments,
-<<<<<<< HEAD
-          CodecUtils.Definition.typeIdentifier(node),
-          CodecUtils.Definition.typeIdentifier(baseExpression)
-=======
           Codec.Ast.Utils.typeIdentifier(node),
           Codec.Ast.Utils.typeIdentifier(baseExpression)
->>>>>>> a962a994
         )
       );
 
@@ -574,11 +483,7 @@
   //something of a HACK -- cleans any out-of-range booleans
   //resulting from the main mapping key decoding loop
   let indexValue = yield* decodeMappingKeyCore(indexDefinition, keyDefinition);
-<<<<<<< HEAD
-  return indexValue ? CodecUtils.Conversion.cleanBool(indexValue) : indexValue;
-=======
   return indexValue ? Codec.Conversion.cleanBool(indexValue) : indexValue;
->>>>>>> a962a994
 }
 
 function* decodeMappingKeyCore(indexDefinition, keyDefinition) {
@@ -596,11 +501,7 @@
 
     const indexReference = (currentAssignments.byId[fullIndexId] || {}).ref;
 
-<<<<<<< HEAD
-    if (CodecUtils.Definition.isSimpleConstant(indexDefinition)) {
-=======
     if (Codec.Ast.Utils.isSimpleConstant(indexDefinition)) {
->>>>>>> a962a994
       //while the main case is the next one, where we look for a prior
       //assignment, we need this case (and need it first) for two reasons:
       //1. some constant expressions (specifically, string and hex literals)
@@ -621,17 +522,10 @@
       //definition. however, the key definition may have the wrong location
       //on it.  so, when applicable, we splice the index definition location
       //onto the key definition location.
-<<<<<<< HEAD
-      if (CodecUtils.Definition.isReference(indexDefinition)) {
-        splicedDefinition = CodecUtils.Definition.spliceLocation(
-          keyDefinition,
-          CodecUtils.Definition.referenceType(indexDefinition)
-=======
       if (Codec.Ast.Utils.isReference(indexDefinition)) {
         splicedDefinition = Codec.Ast.Utils.spliceLocation(
           keyDefinition,
           Codec.Ast.Utils.referenceType(indexDefinition)
->>>>>>> a962a994
         );
         //we could put code here to add on the "_ptr" ending when absent,
         //but we presently ignore that ending, so we'll skip that
@@ -655,11 +549,7 @@
       if (indexConstantDeclaration.constant) {
         let indexConstantDefinition = indexConstantDeclaration.value;
         //next line filters out constants we don't know how to handle
-<<<<<<< HEAD
-        if (CodecUtils.Definition.isSimpleConstant(indexConstantDefinition)) {
-=======
         if (Codec.Ast.Utils.isSimpleConstant(indexConstantDefinition)) {
->>>>>>> a962a994
           debug("about to decode simple constant");
           return yield* decode(keyDefinition, {
             location: "definition",
@@ -722,17 +612,12 @@
     contracts
   );
   debug("storageAllocations %O", storageAllocations);
-<<<<<<< HEAD
-  const memoryAllocations = getMemoryAllocations(referenceDeclarations);
-  const calldataAllocations = getAbiAllocations(userDefinedTypes);
-=======
   const memoryAllocations = Codec.Memory.Allocate.getMemoryAllocations(
     referenceDeclarations
   );
   const calldataAllocations = Codec.AbiData.Allocate.getAbiAllocations(
     userDefinedTypes
   );
->>>>>>> a962a994
   yield put(
     actions.allocate(storageAllocations, memoryAllocations, calldataAllocations)
   );
@@ -743,12 +628,6 @@
 
   let literal;
   try {
-<<<<<<< HEAD
-    literal = readStack(
-      stack,
-      top - CodecUtils.Definition.stackSize(node) + 1,
-      top
-=======
     literal = Codec.Stack.Read.readStack(
       {
         location: "stack",
@@ -759,7 +638,6 @@
         stack,
         storage: {} //irrelevant, but let's respect the type signature :)
       }
->>>>>>> a962a994
     );
   } catch (error) {
     literal = undefined; //not sure if this is right, but this is what would
@@ -784,11 +662,7 @@
   let assignments = {};
 
   for (let parameter of reverseParameters) {
-<<<<<<< HEAD
-    let words = CodecUtils.Definition.stackSize(parameter);
-=======
     let words = Codec.Ast.Utils.stackSize(parameter);
->>>>>>> a962a994
     let pointer = {
       location: "stack",
       from: currentPosition - words + 1,
@@ -820,11 +694,7 @@
   debug("currentAssignments: %O", currentAssignments);
   //base expression is an expression, and so has a literal assigned to
   //it
-<<<<<<< HEAD
-  let offset = CodecUtils.Conversion.toBN(
-=======
   let offset = Codec.Conversion.toBN(
->>>>>>> a962a994
     currentAssignments.byId[fullId].ref.literal
   );
   return { offset };
