import debugModule from "debug";
const debug = debugModule("test:reset"); // eslint-disable-line no-unused-vars

import { assert } from "chai";

import Ganache from "ganache-core";

import { prepareContracts, lineOf } from "./helpers";
<<<<<<< HEAD
import { Utils as TruffleCodecUtils } from "@truffle/codec";
=======
import * as Codec from "@truffle/codec";
>>>>>>> a962a994
import Debugger from "lib/debugger";

import solidity from "lib/solidity/selectors";

const __SETSTHINGS = `
pragma solidity ~0.5;

contract SetsThings {
  int x;
  int y;
  int z;
  int w;
  function run() public {
    x = 1;
    y = 2; //BREAK
    z = 3;
    w = 4;
  }
}
`;

let sources = {
  "SetsThings.sol": __SETSTHINGS
};

describe("Reset Button", function() {
  var provider;

  var abstractions;
  var artifacts;
  var files;

  before("Create Provider", async function() {
    provider = Ganache.provider({ seed: "debugger", gasLimit: 7000000 });
  });

  before("Prepare contracts and artifacts", async function() {
    this.timeout(30000);

    let prepared = await prepareContracts(provider, sources);
    abstractions = prepared.abstractions;
    artifacts = prepared.artifacts;
    files = prepared.files;
  });

  it("Correctly resets after finishing", async function() {
    let instance = await abstractions.SetsThings.deployed();
    let receipt = await instance.run();
    let txHash = receipt.tx;

    let bugger = await Debugger.forTx(txHash, {
      provider,
      files,
      contracts: artifacts
    });

    let session = bugger.connect();
    let sourceId = session.view(solidity.current.source).id;
    let source = session.view(solidity.current.source).source;

    let variables = [];
    variables[0] = []; //collected during 1st run
    variables[1] = []; //collected during 2nd run

    await session.addBreakpoint({ sourceId, line: lineOf("BREAK", source) });

    variables[0].push(
<<<<<<< HEAD
      TruffleCodecUtils.Conversion.nativizeVariables(await session.variables())
    );
    await session.continueUntilBreakpoint(); //advance to line 10
    variables[0].push(
      TruffleCodecUtils.Conversion.nativizeVariables(await session.variables())
    );
    await session.continueUntilBreakpoint(); //advance to the end
    variables[0].push(
      TruffleCodecUtils.Conversion.nativizeVariables(await session.variables())
=======
      Codec.Format.Utils.Inspect.nativizeVariables(await session.variables())
    );
    await session.continueUntilBreakpoint(); //advance to line 10
    variables[0].push(
      Codec.Format.Utils.Inspect.nativizeVariables(await session.variables())
    );
    await session.continueUntilBreakpoint(); //advance to the end
    variables[0].push(
      Codec.Format.Utils.Inspect.nativizeVariables(await session.variables())
>>>>>>> a962a994
    );

    //now, reset and do it again
    await session.reset();

    variables[1].push(
<<<<<<< HEAD
      TruffleCodecUtils.Conversion.nativizeVariables(await session.variables())
=======
      Codec.Format.Utils.Inspect.nativizeVariables(await session.variables())
>>>>>>> a962a994
    );
    await session.addBreakpoint({ sourceId, line: lineOf("BREAK", source) });
    await session.continueUntilBreakpoint(); //advance to line 10
    variables[1].push(
<<<<<<< HEAD
      TruffleCodecUtils.Conversion.nativizeVariables(await session.variables())
    );
    await session.continueUntilBreakpoint(); //advance to the end
    variables[1].push(
      TruffleCodecUtils.Conversion.nativizeVariables(await session.variables())
=======
      Codec.Format.Utils.Inspect.nativizeVariables(await session.variables())
    );
    await session.continueUntilBreakpoint(); //advance to the end
    variables[1].push(
      Codec.Format.Utils.Inspect.nativizeVariables(await session.variables())
>>>>>>> a962a994
    );

    assert.deepEqual(variables[1], variables[0]);
  });
});<|MERGE_RESOLUTION|>--- conflicted
+++ resolved
@@ -6,11 +6,7 @@
 import Ganache from "ganache-core";
 
 import { prepareContracts, lineOf } from "./helpers";
-<<<<<<< HEAD
-import { Utils as TruffleCodecUtils } from "@truffle/codec";
-=======
 import * as Codec from "@truffle/codec";
->>>>>>> a962a994
 import Debugger from "lib/debugger";
 
 import solidity from "lib/solidity/selectors";
@@ -78,17 +74,6 @@
     await session.addBreakpoint({ sourceId, line: lineOf("BREAK", source) });
 
     variables[0].push(
-<<<<<<< HEAD
-      TruffleCodecUtils.Conversion.nativizeVariables(await session.variables())
-    );
-    await session.continueUntilBreakpoint(); //advance to line 10
-    variables[0].push(
-      TruffleCodecUtils.Conversion.nativizeVariables(await session.variables())
-    );
-    await session.continueUntilBreakpoint(); //advance to the end
-    variables[0].push(
-      TruffleCodecUtils.Conversion.nativizeVariables(await session.variables())
-=======
       Codec.Format.Utils.Inspect.nativizeVariables(await session.variables())
     );
     await session.continueUntilBreakpoint(); //advance to line 10
@@ -98,35 +83,22 @@
     await session.continueUntilBreakpoint(); //advance to the end
     variables[0].push(
       Codec.Format.Utils.Inspect.nativizeVariables(await session.variables())
->>>>>>> a962a994
     );
 
     //now, reset and do it again
     await session.reset();
 
     variables[1].push(
-<<<<<<< HEAD
-      TruffleCodecUtils.Conversion.nativizeVariables(await session.variables())
-=======
       Codec.Format.Utils.Inspect.nativizeVariables(await session.variables())
->>>>>>> a962a994
     );
     await session.addBreakpoint({ sourceId, line: lineOf("BREAK", source) });
     await session.continueUntilBreakpoint(); //advance to line 10
     variables[1].push(
-<<<<<<< HEAD
-      TruffleCodecUtils.Conversion.nativizeVariables(await session.variables())
-    );
-    await session.continueUntilBreakpoint(); //advance to the end
-    variables[1].push(
-      TruffleCodecUtils.Conversion.nativizeVariables(await session.variables())
-=======
       Codec.Format.Utils.Inspect.nativizeVariables(await session.variables())
     );
     await session.continueUntilBreakpoint(); //advance to the end
     variables[1].push(
       Codec.Format.Utils.Inspect.nativizeVariables(await session.variables())
->>>>>>> a962a994
     );
 
     assert.deepEqual(variables[1], variables[0]);
