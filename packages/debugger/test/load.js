import debugModule from "debug";
const debug = debugModule("test:load"); // eslint-disable-line no-unused-vars

import { assert } from "chai";

import Ganache from "ganache-core";

import { prepareContracts } from "./helpers";
<<<<<<< HEAD
import { Utils as TruffleCodecUtils } from "@truffle/codec";
=======
import * as Codec from "@truffle/codec";
>>>>>>> a962a994
import Debugger from "lib/debugger";

import trace from "lib/trace/selectors";
import controller from "lib/controller/selectors";

const __TWOCONTRACTS = `
pragma solidity ^0.5.0;

contract Contract1 {
  uint x;
  function run() public {
    x = 1;
  }
}

contract Contract2 {
  uint y;
  function run() public {
    y = 2;
  }
}
`;

let sources = {
  "TwoContracts.sol": __TWOCONTRACTS
};

describe("Loading and unloading transactions", function() {
  var provider;

  var abstractions;
  var artifacts;
  var files;

  before("Create Provider", async function() {
    provider = Ganache.provider({ seed: "debugger", gasLimit: 7000000 });
  });

  before("Prepare contracts and artifacts", async function() {
    this.timeout(30000);

    let prepared = await prepareContracts(provider, sources);
    abstractions = prepared.abstractions;
    artifacts = prepared.artifacts;
    files = prepared.files;
  });

  it("Starts in transactionless mode and loads a transaction", async function() {
    let instance = await abstractions.Contract1.deployed();
    let receipt = await instance.run();
    let txHash = receipt.tx;

    let bugger = await Debugger.forProject({
      provider,
      files,
      contracts: artifacts
    });

    let session = bugger.connect();

    assert.isFalse(session.view(trace.loaded));
    await session.load(txHash);
    assert.isTrue(session.view(trace.loaded));
    await session.continueUntilBreakpoint(); //continue to end
<<<<<<< HEAD
    const variables = TruffleCodecUtils.Conversion.nativizeVariables(
=======
    const variables = Codec.Format.Utils.Inspect.nativizeVariables(
>>>>>>> a962a994
      await session.variables()
    );
    const expected = { x: 1 };
    assert.deepInclude(variables, expected);
  });

  it("Unloads a transaction and loads a new one", async function() {
    let instance1 = await abstractions.Contract1.deployed();
    let receipt1 = await instance1.run();
    let txHash1 = receipt1.tx;

    let instance2 = await abstractions.Contract2.deployed();
    let receipt2 = await instance2.run();
    let txHash2 = receipt2.tx;

    let bugger = await Debugger.forTx(txHash1, {
      provider,
      files,
      contracts: artifacts
    });

    let session = bugger.connect();

    assert.isTrue(session.view(trace.loaded));
    await session.continueUntilBreakpoint(); //continue to end
<<<<<<< HEAD
    let variables = TruffleCodecUtils.Conversion.nativizeVariables(
=======
    let variables = Codec.Format.Utils.Inspect.nativizeVariables(
>>>>>>> a962a994
      await session.variables()
    );
    let expected = { x: 1 };
    assert.deepInclude(variables, expected);
    await session.unload();
    assert.isFalse(session.view(trace.loaded));
    await session.load(txHash2);
    assert.isTrue(session.view(trace.loaded));
    await session.continueUntilBreakpoint(); //continue to end
<<<<<<< HEAD
    variables = TruffleCodecUtils.Conversion.nativizeVariables(
=======
    variables = Codec.Format.Utils.Inspect.nativizeVariables(
>>>>>>> a962a994
      await session.variables()
    );
    expected = { y: 2 };
    assert.deepInclude(variables, expected);
  });

  it("Doesn't crash getting location when transactionless", async function() {
    let bugger = await Debugger.forProject({
      provider,
      files,
      contracts: artifacts
    });

    let session = bugger.connect();

    assert.isDefined(session.view(controller.current.location));
  });
});<|MERGE_RESOLUTION|>--- conflicted
+++ resolved
@@ -6,11 +6,7 @@
 import Ganache from "ganache-core";
 
 import { prepareContracts } from "./helpers";
-<<<<<<< HEAD
-import { Utils as TruffleCodecUtils } from "@truffle/codec";
-=======
 import * as Codec from "@truffle/codec";
->>>>>>> a962a994
 import Debugger from "lib/debugger";
 
 import trace from "lib/trace/selectors";
@@ -75,11 +71,7 @@
     await session.load(txHash);
     assert.isTrue(session.view(trace.loaded));
     await session.continueUntilBreakpoint(); //continue to end
-<<<<<<< HEAD
-    const variables = TruffleCodecUtils.Conversion.nativizeVariables(
-=======
     const variables = Codec.Format.Utils.Inspect.nativizeVariables(
->>>>>>> a962a994
       await session.variables()
     );
     const expected = { x: 1 };
@@ -105,11 +97,7 @@
 
     assert.isTrue(session.view(trace.loaded));
     await session.continueUntilBreakpoint(); //continue to end
-<<<<<<< HEAD
-    let variables = TruffleCodecUtils.Conversion.nativizeVariables(
-=======
     let variables = Codec.Format.Utils.Inspect.nativizeVariables(
->>>>>>> a962a994
       await session.variables()
     );
     let expected = { x: 1 };
@@ -119,11 +107,7 @@
     await session.load(txHash2);
     assert.isTrue(session.view(trace.loaded));
     await session.continueUntilBreakpoint(); //continue to end
-<<<<<<< HEAD
-    variables = TruffleCodecUtils.Conversion.nativizeVariables(
-=======
     variables = Codec.Format.Utils.Inspect.nativizeVariables(
->>>>>>> a962a994
       await session.variables()
     );
     expected = { y: 2 };
