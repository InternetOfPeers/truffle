{
  "private": false,
  "name": "@truffle/environment",
  "description": "This package contains the code needed to determine environment-specific data",
  "license": "MIT",
  "author": "Faina Shalts",
  "homepage": "https://github.com/trufflesuite/truffle/tree/master/packages/environment#readme",
  "repository": "https://github.com/trufflesuite/truffle/tree/master/packages/environment",
  "bugs": {
    "url": "https://github.com/trufflesuite/truffle/issues"
  },
<<<<<<< HEAD
  "version": "0.1.16-alphaTez.0",
=======
  "version": "0.1.16",
>>>>>>> 0c11c1ff
  "main": "index.js",
  "dependencies": {
    "@truffle/artifactor": "^4.0.36-alphaTez.0",
    "@truffle/error": "^0.0.10-alphaTez.0",
    "@truffle/expect": "^0.0.14-alphaTez.0",
    "@truffle/interface-adapter": "^0.3.1-alphaTez.0",
    "@truffle/resolver": "^5.1.1-alphaTez.0",
    "ganache-core": "2.7.0",
    "node-ipc": "^9.1.1",
    "web3": "1.2.1"
  },
  "devDependencies": {
    "debug": "^4.1.0"
  },
  "publishConfig": {
    "access": "public"
  }
}<|MERGE_RESOLUTION|>--- conflicted
+++ resolved
@@ -9,11 +9,7 @@
   "bugs": {
     "url": "https://github.com/trufflesuite/truffle/issues"
   },
-<<<<<<< HEAD
-  "version": "0.1.16-alphaTez.0",
-=======
   "version": "0.1.16",
->>>>>>> 0c11c1ff
   "main": "index.js",
   "dependencies": {
     "@truffle/artifactor": "^4.0.36-alphaTez.0",
