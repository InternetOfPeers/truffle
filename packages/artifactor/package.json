--- conflicted
+++ resolved
@@ -13,11 +13,7 @@
   "bugs": {
     "url": "https://github.com/trufflesuite/truffle/issues"
   },
-<<<<<<< HEAD
-  "version": "4.0.162-typescript-migrations.0",
-=======
   "version": "4.0.162",
->>>>>>> 074c8ac1
   "main": "dist/index.js",
   "scripts": {
     "build": "tsc",
@@ -31,11 +27,7 @@
     "lodash": "^4.17.21"
   },
   "devDependencies": {
-<<<<<<< HEAD
-    "@truffle/contract": "^4.5.18-typescript-migrations.0",
-=======
     "@truffle/contract": "^4.5.18",
->>>>>>> 074c8ac1
     "@types/fs-extra": "^8.1.0",
     "@types/lodash": "^4.14.179",
     "@types/node": "12.12.21",
