--- conflicted
+++ resolved
@@ -86,15 +86,11 @@
     emit ContractAddressEvent(address(this));
   }
 
-<<<<<<< HEAD
-  function triggerRequireError() public {
-=======
   function triggerNumberEvent(int a, int b, address c, uint d, uint e){
     NumberEvent(a,b,c,d,e);
   }
 
-  function triggerRequireError() {
->>>>>>> 26742f7a
+  function triggerRequireError() public {
     require(false);
   }
 
