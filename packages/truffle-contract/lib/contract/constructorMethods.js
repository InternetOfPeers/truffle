const Web3PromiEvent = require("web3-core-promievent");
const Web3Shim = require("truffle-interface-adapter").Web3Shim;
const utils = require("../utils");
const execute = require("../execute");
const bootstrap = require("./bootstrap");

module.exports = Contract => ({
  setProvider(provider) {
    if (!provider) {
      throw new Error(
        `Invalid provider passed to setProvider(); provider is ${provider}`
      );
    }

    this.web3.setProvider(provider);
    this.currentProvider = provider;
  },

<<<<<<< HEAD
    new: function() {
      var constructor = this;
      var promiEvent = new Web3PromiEvent();
      var originalStackTrace = new Error().stack;
=======
  new() {
    const promiEvent = new Web3PromiEvent();
>>>>>>> 03119a1c

    utils.checkProvider(this);

    if (!this.bytecode || this.bytecode === "0x") {
      throw new Error(
        `${
          this.contractName
        } error: contract binary not set. Can't deploy new instance.\n` +
          `This contract may be abstract, not implement an abstract parent's methods completely\n` +
          `or not invoke an inherited contract's constructor correctly\n`
      );
    }

    const args = Array.prototype.slice.call(arguments);

    // Promievent and flag that allows instance to resolve (rather than just receipt)
    const context = {
      contract: this,
      promiEvent,
      onlyEmitReceipt: true
    };

    this.detectNetwork()
      .then(({ blockLimit }) => {
        utils.checkLibraries.apply(this);
        return execute.deploy.call(this, args, context, blockLimit);
      })
      .catch(promiEvent.reject);

    return promiEvent.eventEmitter;
  },

  async at(address) {
    if (
      address == null ||
      typeof address !== "string" ||
      address.length !== 42
    ) {
      throw new Error(
        `Invalid address passed to ${this.contractName}.at(): ${address}`
      );
    }

    try {
      await this.detectNetwork();
      const onChainCode = await this.web3.eth.getCode(address);
      await utils.checkCode(onChainCode, this.contractName, address);
      return new this(address);
    } catch (error) {
      throw error;
    }
  },

  async deployed() {
    try {
      utils.checkProvider(this);
      await this.detectNetwork();
      utils.checkNetworkArtifactMatch(this);
      utils.checkDeployment(this);
      return new this(this.address);
    } catch (error) {
      throw error;
    }
  },

  defaults(class_defaults) {
    if (this.class_defaults == null) {
      this.class_defaults = {};
    }

    if (class_defaults == null) {
      class_defaults = {};
    }

    Object.keys(class_defaults).forEach(key => {
      const value = class_defaults[key];
      this.class_defaults[key] = value;
    });

    return this.class_defaults;
  },

  hasNetwork(network_id) {
    return this._json.networks[`${network_id}`] != null;
  },

  isDeployed() {
    if (this.network_id == null) {
      return false;
    }

    if (this._json.networks[this.network_id] == null) {
      return false;
    }

    return !!this.network.address;
  },

  async detectNetwork() {
    // if artifacts already have a network_id and network configuration synced,
    // use that network and use latest block gasLimit
    if (this.network_id && this.networks[this.network_id] != null) {
      try {
        const { gasLimit } = await this.web3.eth.getBlock("latest");
        return { id: this.network_id, blockLimit: gasLimit };
      } catch (error) {
        throw error;
      }
<<<<<<< HEAD

      var args = Array.prototype.slice.call(arguments);

      // Promievent and flag that allows instance to resolve (rather than just receipt)
      var context = {
        contract: constructor,
        promiEvent: promiEvent,
        onlyEmitReceipt: true,
        originalStackTrace: originalStackTrace
      };

      constructor
        .detectNetwork()
        .then(network => {
          utils.checkLibraries.apply(constructor);
          return execute.deploy.call(
            constructor,
            args,
            context,
            network.blockLimit
          );
        })
        .catch(promiEvent.reject);

      return promiEvent.eventEmitter;
    },

    at: function(address) {
      var constructor = this;

      return new Promise(function(accept, reject) {
        if (
          address == null ||
          typeof address !== "string" ||
          address.length !== 42
        ) {
          var err =
            "Invalid address passed to " +
            constructor.contractName +
            ".at(): " +
            address;
          reject(new Error(err));
        }

        return constructor.detectNetwork().then(function() {
          var instance = new constructor(address);

          return constructor.web3.eth.getCode(address).then(function(code) {
            if (!code || code.replace("0x", "").replace(/0/g, "") === "") {
              var err =
                "Cannot create instance of " +
                constructor.contractName +
                "; no code at address " +
                address;
              reject(new Error(err));
            }

            accept(instance);
          });
        });
      });
    },

    deployed: function() {
      var constructor = this;
      return constructor.detectNetwork().then(function() {
        // We don't have a network config for the one we found
        if (constructor._json.networks[constructor.network_id] == null) {
          var error =
            constructor.contractName +
            " has not been deployed to detected network" +
            " (network/artifact mismatch)";
          throw new Error(error);
        }

        // If we found the network but it's not deployed
        if (!constructor.isDeployed()) {
          var error =
            constructor.contractName +
            " has not been deployed to detected network (" +
            constructor.network_id +
            ")";

          throw new Error(error);
        }

        return new constructor(constructor.address);
      });
    },

    defaults: function(class_defaults) {
      if (this.class_defaults == null) {
        this.class_defaults = {};
=======
    }
    // since artifacts don't have a network_id synced with a network configuration,
    // poll chain for network_id and sync artifacts
    try {
      const chainNetworkID = await this.web3.eth.net.getId();
      const { gasLimit } = await this.web3.eth.getBlock("latest");
      return await utils.setInstanceNetworkID(this, chainNetworkID, gasLimit);
    } catch (error) {
      throw error;
    }
  },

  setNetwork(network_id) {
    if (!network_id) return;
    this.network_id = `${network_id}`;
  },

  setNetworkType(networkType) {
    if (this.web3) {
      this.web3.setNetworkType(networkType);
    }

    this.networkType = networkType;
  },

  setWallet(wallet) {
    this.web3.eth.accounts.wallet = wallet;
  },

  // Overrides the deployed address to null.
  // You must call this explicitly so you don't inadvertently do this otherwise.
  resetAddress() {
    delete this.network.address;
  },

  link(name, address) {
    // Case: Contract.link(instance)
    if (typeof name === "function") {
      const contract = name;

      if (contract.isDeployed() === false) {
        throw new Error("Cannot link contract without an address.");
>>>>>>> 03119a1c
      }

      this.link(contract.contractName, contract.address);

      // Merge events so this contract knows about library's events
      Object.keys(contract.events).forEach(topic => {
        this.network.events[topic] = contract.events[topic];
      });

      return;
    }

    // Case: Contract.link({<libraryName>: <address>, ... })
    if (typeof name === "object") {
      const obj = name;
      Object.keys(obj).forEach(name => {
        const a = obj[name];
        this.link(name, a);
      });
      return;
    }

    // Case: Contract.link(<libraryName>, <address>)
    if (this._json.networks[this.network_id] == null) {
      this._json.networks[this.network_id] = {
        events: {},
        links: {}
      };
    }

    this.network.links[name] = address;
  },

  // Note, this function can be called with two input types:
  // 1. Object with a bunch of data; this data will be merged with the json data of contract being cloned.
  // 2. network id; this will clone the contract and set a specific network id upon cloning.
  clone(json) {
    json = json || {};

    const temp = function TruffleContract() {
      this.constructor = temp;
      return Contract.apply(this, arguments);
    };

    temp.prototype = Object.create(this.prototype);

    let network_id;

    // If we have a network id passed
    if (typeof json !== "object") {
      network_id = json;
      json = this._json;
    }

    json = utils.merge({}, this._json || {}, json);

    temp._constructorMethods = this._constructorMethods;
    temp._properties = this._properties;

    temp._property_values = {};
    temp._json = json;

    bootstrap(temp);

    temp.web3 = new Web3Shim({
      type: temp.networkType
    });
    temp.class_defaults = temp.prototype.defaults || {};

    if (network_id) {
      temp.setNetwork(network_id);
    }

    // Copy over custom key/values to the contract class
    Object.keys(json).forEach(key => {
      if (key.indexOf("x-") !== 0) return;
      temp[key] = json[key];
    });

    return temp;
  },

  addProp(key, fn) {
    const getter = () => {
      if (fn.get != null) {
        return fn.get.call(this);
      }

      return this._property_values[key] || fn.call(this);
    };

    const setter = val => {
      if (fn.set != null) {
        fn.set.call(this, val);
        return;
      }

      // If there's not a setter, then the property is immutable.
      throw new Error(`${key} property is immutable`);
    };

    const definition = {};
    definition.enumerable = false;
    definition.configurable = false;
    definition.get = getter;
    definition.set = setter;

    Object.defineProperty(this, key, definition);
  },

  toJSON() {
    return this._json;
  },

  decodeLogs: utils.decodeLogs
});<|MERGE_RESOLUTION|>--- conflicted
+++ resolved
@@ -16,15 +16,8 @@
     this.currentProvider = provider;
   },
 
-<<<<<<< HEAD
-    new: function() {
-      var constructor = this;
-      var promiEvent = new Web3PromiEvent();
-      var originalStackTrace = new Error().stack;
-=======
   new() {
     const promiEvent = new Web3PromiEvent();
->>>>>>> 03119a1c
 
     utils.checkProvider(this);
 
@@ -133,101 +126,6 @@
       } catch (error) {
         throw error;
       }
-<<<<<<< HEAD
-
-      var args = Array.prototype.slice.call(arguments);
-
-      // Promievent and flag that allows instance to resolve (rather than just receipt)
-      var context = {
-        contract: constructor,
-        promiEvent: promiEvent,
-        onlyEmitReceipt: true,
-        originalStackTrace: originalStackTrace
-      };
-
-      constructor
-        .detectNetwork()
-        .then(network => {
-          utils.checkLibraries.apply(constructor);
-          return execute.deploy.call(
-            constructor,
-            args,
-            context,
-            network.blockLimit
-          );
-        })
-        .catch(promiEvent.reject);
-
-      return promiEvent.eventEmitter;
-    },
-
-    at: function(address) {
-      var constructor = this;
-
-      return new Promise(function(accept, reject) {
-        if (
-          address == null ||
-          typeof address !== "string" ||
-          address.length !== 42
-        ) {
-          var err =
-            "Invalid address passed to " +
-            constructor.contractName +
-            ".at(): " +
-            address;
-          reject(new Error(err));
-        }
-
-        return constructor.detectNetwork().then(function() {
-          var instance = new constructor(address);
-
-          return constructor.web3.eth.getCode(address).then(function(code) {
-            if (!code || code.replace("0x", "").replace(/0/g, "") === "") {
-              var err =
-                "Cannot create instance of " +
-                constructor.contractName +
-                "; no code at address " +
-                address;
-              reject(new Error(err));
-            }
-
-            accept(instance);
-          });
-        });
-      });
-    },
-
-    deployed: function() {
-      var constructor = this;
-      return constructor.detectNetwork().then(function() {
-        // We don't have a network config for the one we found
-        if (constructor._json.networks[constructor.network_id] == null) {
-          var error =
-            constructor.contractName +
-            " has not been deployed to detected network" +
-            " (network/artifact mismatch)";
-          throw new Error(error);
-        }
-
-        // If we found the network but it's not deployed
-        if (!constructor.isDeployed()) {
-          var error =
-            constructor.contractName +
-            " has not been deployed to detected network (" +
-            constructor.network_id +
-            ")";
-
-          throw new Error(error);
-        }
-
-        return new constructor(constructor.address);
-      });
-    },
-
-    defaults: function(class_defaults) {
-      if (this.class_defaults == null) {
-        this.class_defaults = {};
-=======
     }
     // since artifacts don't have a network_id synced with a network configuration,
     // poll chain for network_id and sync artifacts
@@ -270,7 +168,6 @@
 
       if (contract.isDeployed() === false) {
         throw new Error("Cannot link contract without an address.");
->>>>>>> 03119a1c
       }
 
       this.link(contract.contractName, contract.address);
