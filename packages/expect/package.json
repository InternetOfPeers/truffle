--- conflicted
+++ resolved
@@ -12,11 +12,7 @@
   "bugs": {
     "url": "https://github.com/trufflesuite/truffle/issues"
   },
-<<<<<<< HEAD
-  "version": "0.1.2-typescript-migrations.0",
-=======
   "version": "0.1.2",
->>>>>>> 074c8ac1
   "main": "dist/src/index.js",
   "files": [
     "dist"
