{
  "name": "@truffle/migrate",
  "description": "On-chain migrations management",
  "license": "MIT",
  "author": "Tim Coulter <tim@trufflesuite.com>",
  "homepage": "https://github.com/trufflesuite/truffle/tree/master/packages/migrate#readme",
  "repository": "https://github.com/trufflesuite/truffle/tree/master/packages/migrate",
  "bugs": {
    "url": "https://github.com/trufflesuite/truffle/issues"
  },
<<<<<<< HEAD
  "version": "3.2.2-alphaTez.3",
=======
  "version": "3.1.5",
>>>>>>> 7c19713c
  "main": "index.js",
  "scripts": {
    "test": "mocha ./test/* ./test/**/*"
  },
  "dependencies": {
<<<<<<< HEAD
    "@truffle/config": "^1.2.12-alphaTez.3",
    "@truffle/deployer": "^3.1.6-alphaTez.3",
    "@truffle/expect": "^0.0.19-alphaTez.3",
    "@truffle/interface-adapter": "^0.5.2-alphaTez.3",
    "@truffle/reporters": "^1.0.18-alphaTez.1",
    "@truffle/require": "^2.0.34-alphaTez.3",
=======
    "@truffle/config": "^1.2.11",
    "@truffle/deployer": "^3.1.5",
    "@truffle/expect": "^0.0.13",
    "@truffle/interface-adapter": "^0.4.3",
    "@truffle/reporters": "^1.0.18",
    "@truffle/require": "^2.0.33",
>>>>>>> 7c19713c
    "emittery": "^0.4.0",
    "glob": "^7.1.6",
    "web3": "1.2.1"
  },
  "devDependencies": {
    "mocha": "5.2.0",
    "sinon": "^7.3.2"
  },
  "keywords": [
    "deployment",
    "ethereum",
    "migrations",
    "truffle"
  ],
  "publishConfig": {
    "access": "public"
  }
}<|MERGE_RESOLUTION|>--- conflicted
+++ resolved
@@ -8,31 +8,18 @@
   "bugs": {
     "url": "https://github.com/trufflesuite/truffle/issues"
   },
-<<<<<<< HEAD
-  "version": "3.2.2-alphaTez.3",
-=======
   "version": "3.1.5",
->>>>>>> 7c19713c
   "main": "index.js",
   "scripts": {
     "test": "mocha ./test/* ./test/**/*"
   },
   "dependencies": {
-<<<<<<< HEAD
-    "@truffle/config": "^1.2.12-alphaTez.3",
-    "@truffle/deployer": "^3.1.6-alphaTez.3",
-    "@truffle/expect": "^0.0.19-alphaTez.3",
-    "@truffle/interface-adapter": "^0.5.2-alphaTez.3",
-    "@truffle/reporters": "^1.0.18-alphaTez.1",
-    "@truffle/require": "^2.0.34-alphaTez.3",
-=======
     "@truffle/config": "^1.2.11",
     "@truffle/deployer": "^3.1.5",
     "@truffle/expect": "^0.0.13",
     "@truffle/interface-adapter": "^0.4.3",
     "@truffle/reporters": "^1.0.18",
     "@truffle/require": "^2.0.33",
->>>>>>> 7c19713c
     "emittery": "^0.4.0",
     "glob": "^7.1.6",
     "web3": "1.2.1"
