{
  "name": "@truffle/migrate",
  "description": "On-chain migrations management",
  "license": "MIT",
  "author": "Tim Coulter <tim@trufflesuite.com>",
  "homepage": "https://github.com/trufflesuite/truffle/tree/master/packages/migrate#readme",
  "repository": {
    "type": "git",
    "url": "https://github.com/trufflesuite/truffle.git",
    "directory": "packages/migrate"
  },
  "bugs": {
    "url": "https://github.com/trufflesuite/truffle/issues"
  },
<<<<<<< HEAD
  "version": "3.4.0-typescript-migrations.0",
=======
  "version": "3.3.3",
>>>>>>> 074c8ac1
  "main": "index.js",
  "scripts": {
    "prepare": "exit 0",
    "test": "mocha ./test/* ./test/**/*"
  },
  "dependencies": {
<<<<<<< HEAD
    "@truffle/config": "^1.3.33-typescript-migrations.0",
    "@truffle/db-loader": "^0.1.25-typescript-migrations.0",
    "@truffle/deployer": "^3.2.89-typescript-migrations.0",
    "@truffle/expect": "^0.1.2-typescript-migrations.0",
    "@truffle/interface-adapter": "^0.5.20-typescript-migrations.0",
    "@truffle/require": "^2.1.0-typescript-migrations.0",
=======
    "@truffle/config": "^1.3.33",
    "@truffle/db-loader": "^0.1.25",
    "@truffle/deployer": "^3.2.89",
    "@truffle/expect": "^0.1.2",
    "@truffle/interface-adapter": "^0.5.19",
    "@truffle/require": "^2.0.102",
>>>>>>> 074c8ac1
    "debug": "^4.3.1",
    "glob": "^7.1.6",
    "inquirer": "8.2.2"
  },
  "devDependencies": {
    "mocha": "9.2.2",
    "sinon": "^9.0.2"
  },
  "keywords": [
    "deployment",
    "ethereum",
    "migrations",
    "truffle"
  ],
  "publishConfig": {
    "access": "public"
  },
  "gitHead": "6b84be7849142588ef2e3224d8a9d7c2ceeb6e4a"
}<|MERGE_RESOLUTION|>--- conflicted
+++ resolved
@@ -12,32 +12,19 @@
   "bugs": {
     "url": "https://github.com/trufflesuite/truffle/issues"
   },
-<<<<<<< HEAD
-  "version": "3.4.0-typescript-migrations.0",
-=======
   "version": "3.3.3",
->>>>>>> 074c8ac1
   "main": "index.js",
   "scripts": {
     "prepare": "exit 0",
     "test": "mocha ./test/* ./test/**/*"
   },
   "dependencies": {
-<<<<<<< HEAD
-    "@truffle/config": "^1.3.33-typescript-migrations.0",
-    "@truffle/db-loader": "^0.1.25-typescript-migrations.0",
-    "@truffle/deployer": "^3.2.89-typescript-migrations.0",
-    "@truffle/expect": "^0.1.2-typescript-migrations.0",
-    "@truffle/interface-adapter": "^0.5.20-typescript-migrations.0",
-    "@truffle/require": "^2.1.0-typescript-migrations.0",
-=======
     "@truffle/config": "^1.3.33",
     "@truffle/db-loader": "^0.1.25",
     "@truffle/deployer": "^3.2.89",
     "@truffle/expect": "^0.1.2",
-    "@truffle/interface-adapter": "^0.5.19",
-    "@truffle/require": "^2.0.102",
->>>>>>> 074c8ac1
+    "@truffle/interface-adapter": "^0.5.20-typescript-migrations.0",
+    "@truffle/require": "^2.1.0-typescript-migrations.0",
     "debug": "^4.3.1",
     "glob": "^7.1.6",
     "inquirer": "8.2.2"
