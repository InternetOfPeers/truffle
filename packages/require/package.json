--- conflicted
+++ resolved
@@ -12,7 +12,6 @@
   "bugs": {
     "url": "https://github.com/trufflesuite/truffle/issues"
   },
-<<<<<<< HEAD
   "version": "2.1.0-typescript-migrations.0",
   "main": "dist/index.js",
   "files": [
@@ -21,10 +20,6 @@
   "directories": {
     "lib": "lib"
   },
-=======
-  "version": "2.0.102",
-  "main": "require.js",
->>>>>>> 074c8ac1
   "scripts": {
     "build": "run-s build:compile build:copyfiles",
     "build:compile": "tsc",
@@ -33,18 +28,12 @@
     "test": "mocha --require ts-node/register --extension ts,js"
   },
   "dependencies": {
-<<<<<<< HEAD
-    "@truffle/config": "^1.3.33-typescript-migrations.0",
+    "@truffle/config": "^1.3.33",
     "@truffle/error": "^0.1.0",
-    "@truffle/expect": "^0.1.2-typescript-migrations.0",
+    "@truffle/expect": "^0.1.2",
     "@truffle/interface-adapter": "^0.5.20-typescript-migrations.0",
-    "@truffle/resolver": "^9.0.9-typescript-migrations.0",
+    "@truffle/resolver": "^9.0.9",
     "debug": "^4.3.1",
-=======
-    "@truffle/config": "^1.3.33",
-    "@truffle/expect": "^0.1.2",
-    "@truffle/interface-adapter": "^0.5.19",
->>>>>>> 074c8ac1
     "original-require": "^1.0.1"
   },
   "devDependencies": {
