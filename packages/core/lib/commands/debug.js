--- conflicted
+++ resolved
@@ -77,35 +77,22 @@
     const config = Config.detect(options);
     await Environment.detect(config);
 
-<<<<<<< HEAD
     const txHash = config._[0]; //may be undefined
     if (config.fetchExternal && txHash === undefined) {
       throw new Error(
         "Fetch-external mode requires a specific transaction to debug"
       );
     }
+    if (config.compileTests) {
+      config.compileAll = true;
+    }
+    if (config.compileAll && config.compileNone) {
+      throw new Error(
+        "Incompatible options passed regarding what to compile"
+      );
+    }
     const interpreter = await new CLIDebugger(config, {txHash}).run();
     return promisify(interpreter.start)();
-=======
-        const txHash = config._[0]; //may be undefined
-        if (config.fetchExternal && txHash === undefined) {
-          throw new Error(
-            "Fetch-external mode requires a specific transaction to debug"
-          );
-        }
-        if (config.compileTests) {
-          config.compileAll = true;
-        }
-        if (config.compileAll && config.compileNone) {
-          throw new Error(
-            "Incompatible options passed regarding what to compile"
-          );
-        }
-        return await new CLIDebugger(config, { txHash }).run();
-      })
-      .then(interpreter => interpreter.start(done))
-      .catch(done);
->>>>>>> 2cd31f8e
   }
 };
 
