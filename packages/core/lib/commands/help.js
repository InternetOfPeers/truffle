var command = {
  command: "help",
  description:
    "List all commands or provide information about a specific command",
  help: {
    usage: "truffle help [<command>]",
    options: [
      {
        option: "<command>",
        description: "Name of the command to display information for."
      }
    ]
  },
  builder: {},
  run: function (options, callback) {
    var commands = require("./index");
    if (options._.length === 0) {
      this.displayCommandHelp("help");
      return callback();
    }
    var selectedCommand = options._[0];
    var subCommand = options._[1];

    if (commands[selectedCommand]) {
      this.displayCommandHelp(selectedCommand, subCommand);
      return callback();
    } else {
      console.log(`\n  Cannot find the given command '${selectedCommand}'`);
      console.log("  Please ensure your command is one of the following: ");
      Object.keys(commands)
        .sort()
        .forEach(command => console.log(`      ${command}`));
      console.log("");
      return callback();
    }
  },
<<<<<<< HEAD
  displayCommandHelp: function(selectedCommand, subCommand) {
    let commands = require("./index");
    let commandHelp, commandDescription;

    const chosenCommand = commands[selectedCommand];

    if (subCommand && chosenCommand.subCommands[subCommand]) {
      commandHelp = chosenCommand.subCommands[subCommand].help;
      commandDescription = chosenCommand.subCommands[subCommand].description;
    } else {
      commandHelp = chosenCommand.help;
      commandDescription = chosenCommand.description;
    }

=======
  displayCommandHelp: function (selectedCommand) {
    var commands = require("./index");
    var commandHelp = commands[selectedCommand].help;
>>>>>>> 1d3da98d
    console.log(`\n  Usage:        ${commandHelp.usage}`);
    console.log(`  Description:  ${commandDescription}`);

    if (commandHelp.options.length > 0) {
      console.log(`  Options: `);
      for (const option of commandHelp.options) {
        if (option.internal) {
          continue;
        }

        console.log(`                ${option.option}`);
        console.log(`                    ${option.description}`);
      }
    }
    console.log("");
  }
};

module.exports = command;<|MERGE_RESOLUTION|>--- conflicted
+++ resolved
@@ -34,8 +34,7 @@
       return callback();
     }
   },
-<<<<<<< HEAD
-  displayCommandHelp: function(selectedCommand, subCommand) {
+  displayCommandHelp: function (selectedCommand, subCommand) {
     let commands = require("./index");
     let commandHelp, commandDescription;
 
@@ -49,11 +48,6 @@
       commandDescription = chosenCommand.description;
     }
 
-=======
-  displayCommandHelp: function (selectedCommand) {
-    var commands = require("./index");
-    var commandHelp = commands[selectedCommand].help;
->>>>>>> 1d3da98d
     console.log(`\n  Usage:        ${commandHelp.usage}`);
     console.log(`  Description:  ${commandDescription}`);
 
