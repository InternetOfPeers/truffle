module.exports = async function (options) {
  const OS = require("os");
  const { promisify } = require("util");
  const loadConfig = require("../../loadConfig");
  const { Environment } = require("@truffle/environment");
<<<<<<< HEAD
  const FromHardhat = require("@truffle/from-hardhat");
  const Codec = require("@truffle/codec");
=======
  const TruffleError = require("@truffle/error");
>>>>>>> a3535e5d
  const { CLIDebugger } = require("../../debug");

  if (options.url && options.network) {
    const message =
      "" +
      "Mutually exclusive options, --url and --network detected!" +
      OS.EOL +
      "Please use either --url or --network and try again." +
      OS.EOL +
      "See: https://trufflesuite.com/docs/truffle/reference/truffle-commands/#debug" +
      OS.EOL;
    throw new TruffleError(message);
  }

  let config;
  let compilations;
  try {
    config = loadConfig(options);
  } catch (configError) {
    // if we can't load config, check to see if this is a hardhat project
    try {
      await FromHardhat.expectHardhat();

      config = await FromHardhat.prepareConfig();
      config.merge(options);
      compilations = Codec.Compilations.Utils.shimCompilations(
        await FromHardhat.prepareCompilations()
      );
    } catch (hardhatError) {
      // if it's not a hardhat project, throw the original error
      // otherwise, throw whatever error we got when process hardhat
      const error =
        hardhatError instanceof FromHardhat.NotHardhatError
          ? configError
          : hardhatError;

      throw error;
    }
  }

  await Environment.detect(config);

  const txHash = config._[0]; //may be undefined
  if (config.fetchExternal && txHash === undefined) {
    throw new Error(
      "Fetch-external mode requires a specific transaction to debug"
    );
  }
  if (config.compileTests) {
    config.compileAll = true;
  }
  if (config.compileAll && config.compileNone) {
    throw new Error("Incompatible options passed regarding what to compile");
  }
  const interpreter = await new CLIDebugger(config, {
    txHash,
    compilations
  }).run();
  return await promisify(interpreter.start.bind(interpreter))();
};<|MERGE_RESOLUTION|>--- conflicted
+++ resolved
@@ -3,12 +3,9 @@
   const { promisify } = require("util");
   const loadConfig = require("../../loadConfig");
   const { Environment } = require("@truffle/environment");
-<<<<<<< HEAD
   const FromHardhat = require("@truffle/from-hardhat");
   const Codec = require("@truffle/codec");
-=======
   const TruffleError = require("@truffle/error");
->>>>>>> a3535e5d
   const { CLIDebugger } = require("../../debug");
 
   if (options.url && options.network) {
