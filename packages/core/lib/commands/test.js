const command = {
  command: "test",
  description: "Run JavaScript and Solidity tests",
  builder: {
    "show-events": {
      describe: "Show all test logs",
      type: "boolean",
      default: false
    },
    "debug": {
      describe: "Enable in-test debugging",
      type: "boolean",
      default: false
    },
    "debug-global": {
      describe: "Specify debug global function name",
      default: "debug"
    }
  },
  help: {
    usage:
      "truffle test [<test_file>] [--compile-all] [--network <name>] [--verbose-rpc] [--show-events] [--debug] [--debug-global <identifier>]",
    options: [
      {
        option: "<test_file>",
        description:
          "Name of the test file to be run. Can include path information if the file " +
          "does not exist in the\n                    current directory."
      },
      {
        option: "--compile-all",
        description:
          "Compile all contracts instead of intelligently choosing which contracts need " +
          "to be compiled."
      },
      {
        option: "--network <name>",
        description:
          "Specify the network to use, using artifacts specific to that network. Network " +
          "name must exist\n                    in the configuration."
      },
      {
        option: "--verbose-rpc",
        description:
          "Log communication between Truffle and the Ethereum client."
      },
      {
        option: "--show-events",
        description: "Log all contract events."
      },
      {
        option: "--debug",
        description:
          "Provides global debug() function for in-test debugging. " +
          "JS tests only; implies --compile-all."
      },
      {
        option: "--debug-global <identifier>",
        description:
          'Specify global identifier for debug function. Default: "debug"'
      }
    ]
  },
  run: function(options, done) {
    const Config = require("@truffle/config");
    const { Environment, Develop } = require("@truffle/environment");
    const {
      copyArtifactsToTempDir,
      determineTestFilesToRun,
      prepareConfigAndRunTests
    } = this.helpers;

    const config = Config.detect(options);

    // if "development" exists, default to using that for testing
    if (!config.network && config.networks.development) {
      config.network = "development";
    }

    if (!config.network) {
      config.network = "test";
    } else {
      Environment.detect(config).catch(done);
    }

<<<<<<< HEAD
    let ipcDisconnect, files;
=======
    // enables in-test debug() interrupt, forcing compileAll
    if (config.debug) {
      config.compileAll = true;
    }

    let ipcDisconnect;

    let files = [];
>>>>>>> 017c42f9

    try {
      files = determineTestFilesToRun(options, config);
    } catch (error) {
      return done(error);
    }

    if (config.networks[config.network]) {
      Environment.detect(config)
        .then(() => copyArtifactsToTempDir(config))
        .then(({ config, temporaryDirectory }) => {
          return prepareConfigAndRunTests({
            config,
            files,
            temporaryDirectory
          });
        })
        .then(numberOfFailures => {
          done.call(null, numberOfFailures);
        })
        .catch(done);
    } else {
      const ipcOptions = { network: "test" };

      const ganacheOptions = {
        host: "127.0.0.1",
        port: 7545,
        network_id: 4447,
        mnemonic:
          "candy maple cake sugar pudding cream honey rich smooth crumble sweet treat",
        gasLimit: config.gas,
        noVMErrorsOnRPCResponse: true,
        time: config.genesis_time
      };
      Develop.connectOrStart(
        ipcOptions,
        ganacheOptions,
        (started, disconnect) => {
          ipcDisconnect = disconnect;
          Environment.develop(config, ganacheOptions)
            .then(() => copyArtifactsToTempDir(config))
            .then(({ config, temporaryDirectory }) => {
              return prepareConfigAndRunTests({
                config,
                files,
                temporaryDirectory
              });
            })
            .then(numberOfFailures => {
              done.call(null, numberOfFailures);
              ipcDisconnect();
            })
            .catch(done);
        }
      );
    }
  },

  helpers: {
    copyArtifactsToTempDir: async config => {
      const temp = require("temp").track();
      const { promisify } = require("util");
      const copy = require("../copy");
      const fs = require("fs");
      const OS = require("os");
      // Copy all the built files over to a temporary directory, because we
      // don't want to save any tests artifacts. Only do this if the build directory
      // exists.
      const temporaryDirectory = temp.mkdirSync("test-");
      try {
        fs.statSync(config.contracts_build_directory);
      } catch (_error) {
        return { config, temporaryDirectory };
      }

      await promisify(copy)(
        config.contracts_build_directory,
        temporaryDirectory
      );
      config.logger.log("Using network '" + config.network + "'." + OS.EOL);
      return { config, temporaryDirectory };
    },
    determineTestFilesToRun: (options, config) => {
      const path = require("path");
      const fs = require("fs");
      const glob = require("glob");
      let files = [];
      if (options.file) {
        files = [options.file];
      } else if (options._.length > 0) {
        Array.prototype.push.apply(files, options._);
      }

      if (files.length === 0) {
        const directoryContents = glob.sync(
          `${config.test_directory}${path.sep}*`
        );
        files =
          directoryContents.filter(item => fs.statSync(item).isFile()) || [];
      }
      return files.filter(file => {
        return file.match(config.test_file_extension_regexp) !== null;
      });
    },
    prepareConfigAndRunTests: ({ config, temporaryDirectory, files }) => {
      const Artifactor = require("@truffle/artifactor");
      const Test = require("../test");
      // Set a new artifactor; don't rely on the one created by Environments.
      // TODO: Make the test artifactor configurable.
      config.artifactor = new Artifactor(temporaryDirectory);

      const testConfig = config.with({
        test_files: files,
        contracts_build_directory: temporaryDirectory
      });
      return Test.run(testConfig);
    }
  }
};

module.exports = command;<|MERGE_RESOLUTION|>--- conflicted
+++ resolved
@@ -83,19 +83,10 @@
       Environment.detect(config).catch(done);
     }
 
-<<<<<<< HEAD
+    // enables in-test debug() interrupt, forcing compileAll
+    if (config.debug) config.compileAll = true;
+
     let ipcDisconnect, files;
-=======
-    // enables in-test debug() interrupt, forcing compileAll
-    if (config.debug) {
-      config.compileAll = true;
-    }
-
-    let ipcDisconnect;
-
-    let files = [];
->>>>>>> 017c42f9
-
     try {
       files = determineTestFilesToRun(options, config);
     } catch (error) {
