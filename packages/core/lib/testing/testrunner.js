--- conflicted
+++ resolved
@@ -151,19 +151,11 @@
   this.interfaceAdapter
     .getBlockNumber()
     .then(result => {
-<<<<<<< HEAD
-      const one = this.web3.utils.toBN(1);
-      const resultBN = this.web3.utils.toBN(result);
+      const one = web3Utils.toBN(1);
+      const resultBN = web3Utils.toBN(result);
 
       // Add one in base 10
       this.currentTestStartBlock = resultBN.add(one);
-=======
-      const one = web3Utils.toBN(1);
-      const resultBN = web3Utils.toBN(result);
-
-      // Add one in base 10
-      self.currentTestStartBlock = resultBN.add(one);
->>>>>>> acf52243
 
       callback();
     })
