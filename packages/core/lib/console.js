--- conflicted
+++ resolved
@@ -64,7 +64,6 @@
     const config = this.options;
 
     try {
-<<<<<<< HEAD
       let accounts;
       // TODO temp stopgap!
       if (config.networks[config.network].type === "tezos")
@@ -77,27 +76,11 @@
         prompt: "truffle(" + this.options.network + ")> ",
         context: {
           web3: this.web3,
+          interfaceAdapter: this.interfaceAdapter,
           accounts
         },
         interpreter: this.interpret.bind(this),
         done: callback
-=======
-      this.web3.eth.getAccounts().then(fetchedAccounts => {
-        const abstractions = this.provision();
-
-        this.repl.start({
-          prompt: "truffle(" + this.options.network + ")> ",
-          context: {
-            web3: this.web3,
-            interfaceAdapter: this.interfaceAdapter,
-            accounts: fetchedAccounts
-          },
-          interpreter: this.interpret.bind(this),
-          done: callback
-        });
-
-        this.resetContractsInConsoleContext(abstractions);
->>>>>>> f0042d6d
       });
 
       this.resetContractsInConsoleContext(abstractions);
