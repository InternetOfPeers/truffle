const assert = require("chai").assert;
const path = require("path");
const fse = require("fs-extra");
const glob = require("glob");
const Box = require("@truffle/box");
const Create = require("../../lib/commands/create/helpers");
const Resolver = require("@truffle/resolver");
const Artifactor = require("@truffle/artifactor");

describe("create", function () {
  let config;

  before("Create a sandbox", async () => {
    config = await Box.sandbox("default");
    config.resolver = new Resolver(config);
    config.artifactor = new Artifactor(config.contracts_build_directory);
  });

  after("Cleanup tmp files", async () => {
    const files = glob.sync("tmp-*");
    files.forEach(file => fse.removeSync(file));
  });

<<<<<<< HEAD
  it("creates a new contract", async () => {
    await Create.contract(config.contracts_directory, "MyNewContract", {});

    const expectedFile = path.join(
      config.contracts_directory,
      "MyNewContract.sol"
    );
    assert.isTrue(
      fse.existsSync(expectedFile),
      `Contract to be created doesns't exist, ${expectedFile}`
    );

    const fileData = fse.readFileSync(expectedFile, {encoding: "utf8"});
    assert.isNotNull(fileData, "File's data is null");
    assert.notEqual(fileData, "", "File's data is blank");
    assert.isTrue(
      fileData.includes("pragma solidity >=0.4.22 <0.8.0;"),
      "File's solidity version does not match >=0.4.22 <0.8.0"
    );
=======
  it("creates a new contract", function (done) {
    Create.contract(config.contracts_directory, "MyNewContract", function (
      err
    ) {
      if (err) return done(err);

      const expectedFile = path.join(
        config.contracts_directory,
        "MyNewContract.sol"
      );
      assert.isTrue(
        fse.existsSync(expectedFile),
        `Contract to be created doesns't exist, ${expectedFile}`
      );

      const fileData = fse.readFileSync(expectedFile, { encoding: "utf8" });
      assert.isNotNull(fileData, "File's data is null");
      assert.notEqual(fileData, "", "File's data is blank");
      assert.isTrue(
        fileData.includes("pragma solidity >=0.4.22 <0.9.0;"),
        "File's solidity version does not match >=0.4.22 <0.9.0"
      );
      done();
    });
>>>>>>> 2cd31f8e
  });

  it("will not overwrite an existing contract (by default)", async () => {
    await Create.contract(config.contracts_directory, "MyNewContract2", {});

    const expectedFile = path.join(
      config.contracts_directory,
      "MyNewContract2.sol"
    );
    assert.isTrue(
      fse.existsSync(expectedFile),
      `Contract to be created doesn't exist, ${expectedFile}`
    );

    try {
      await Create.contract(config.contracts_directory, "MyNewContract2", {});
      assert.fail();
    } catch (error) {
      assert(error.message.includes("file exists"));
    }
  });

  it("will overwrite an existing contract if the force option is enabled", async () => {
    await Create.contract(config.contracts_directory, "MyNewContract3", {});

    const expectedFile = path.join(
      config.contracts_directory,
      "MyNewContract3.sol"
    );
    assert.isTrue(
      fse.existsSync(expectedFile),
      `Contract to be created doesns't exist, ${expectedFile}`
    );

    const options = {force: true};
    await Create.contract(
      config.contracts_directory,
      "MyNewContract3",
      options
    );
  });

  it("creates a new test", async () => {
    await Create.test(config.test_directory, "MyNewTest", {});

    const expectedFile = path.join(config.test_directory, "my_new_test.js");
    assert.isTrue(
      fse.existsSync(expectedFile),
      `Test to be created doesns't exist, ${expectedFile}`
    );

    const fileData = fse.readFileSync(expectedFile, {encoding: "utf8"});
    assert.isNotNull(fileData, "File's data is null");
    assert.notEqual(fileData, "", "File's data is blank");
  });

  it("creates a new migration", async () => {
    await Create.migration(config.migrations_directory, "MyNewMigration", {});
    const files = glob.sync(`${config.migrations_directory}${path.sep}*`);

    const found = false;
    const expectedSuffix = "_my_new_migration.js";

    for (let file of files) {
      if (
        file.indexOf(expectedSuffix) ===
        file.length - expectedSuffix.length
      ) {
        const fileData = fse.readFileSync(file, {encoding: "utf8"});
        assert.isNotNull(fileData, "File's data is null");
        assert.notEqual(fileData, "", "File's data is blank");
        return;
      }
    }

    if (found === false) {
      assert.fail("Could not find a file that matched expected name");
    }
  });
}).timeout(10000);<|MERGE_RESOLUTION|>--- conflicted
+++ resolved
@@ -21,7 +21,6 @@
     files.forEach(file => fse.removeSync(file));
   });
 
-<<<<<<< HEAD
   it("creates a new contract", async () => {
     await Create.contract(config.contracts_directory, "MyNewContract", {});
 
@@ -31,42 +30,16 @@
     );
     assert.isTrue(
       fse.existsSync(expectedFile),
-      `Contract to be created doesns't exist, ${expectedFile}`
+      `Contract to be created doesn't exist, ${expectedFile}`
     );
 
     const fileData = fse.readFileSync(expectedFile, {encoding: "utf8"});
     assert.isNotNull(fileData, "File's data is null");
     assert.notEqual(fileData, "", "File's data is blank");
     assert.isTrue(
-      fileData.includes("pragma solidity >=0.4.22 <0.8.0;"),
-      "File's solidity version does not match >=0.4.22 <0.8.0"
+      fileData.includes("pragma solidity >=0.4.22 <0.9.0;"),
+      "File's solidity version does not match >=0.4.22 <0.9.0"
     );
-=======
-  it("creates a new contract", function (done) {
-    Create.contract(config.contracts_directory, "MyNewContract", function (
-      err
-    ) {
-      if (err) return done(err);
-
-      const expectedFile = path.join(
-        config.contracts_directory,
-        "MyNewContract.sol"
-      );
-      assert.isTrue(
-        fse.existsSync(expectedFile),
-        `Contract to be created doesns't exist, ${expectedFile}`
-      );
-
-      const fileData = fse.readFileSync(expectedFile, { encoding: "utf8" });
-      assert.isNotNull(fileData, "File's data is null");
-      assert.notEqual(fileData, "", "File's data is blank");
-      assert.isTrue(
-        fileData.includes("pragma solidity >=0.4.22 <0.9.0;"),
-        "File's solidity version does not match >=0.4.22 <0.9.0"
-      );
-      done();
-    });
->>>>>>> 2cd31f8e
   });
 
   it("will not overwrite an existing contract (by default)", async () => {
