{
  "name": "@truffle/core",
  "description": "Core code for Truffle command line tool",
  "author": "consensys.net",
  "homepage": "https://github.com/trufflesuite/truffle#readme",
  "repository": {
    "type": "git",
    "url": "https://github.com/trufflesuite/truffle.git",
    "directory": "packages/core"
  },
  "bugs": {
    "url": "https://github.com/trufflesuite/truffle/issues"
  },
  "version": "5.4.3",
  "bin": {
    "truffle": "./cli.js",
    "truffle-exec": "./exec.js"
  },
  "scripts": {
    "prepare": "exit 0",
    "test": "mocha ./test/** ./test/**/*"
  },
  "dependencies": {
    "@truffle/artifactor": "^4.0.115",
    "@truffle/box": "^2.1.22",
    "@truffle/codec": "^0.11.7",
    "@truffle/compile-solidity": "^5.3.14",
    "@truffle/config": "^1.3.2",
    "@truffle/contract": "^4.3.27",
    "@truffle/debug-utils": "^5.1.7",
    "@truffle/debugger": "^9.1.8",
    "@truffle/decoder": "^4.6.8",
    "@truffle/deployer": "^3.2.36",
    "@truffle/environment": "^0.2.64",
    "@truffle/error": "^0.0.14",
    "@truffle/expect": "^0.0.17",
<<<<<<< HEAD
    "@truffle/fetch-and-compile": "^0.1.0-0",
    "@truffle/interface-adapter": "^0.5.2",
    "@truffle/migrate": "^3.2.35",
=======
    "@truffle/interface-adapter": "^0.5.3",
    "@truffle/migrate": "^3.2.36",
>>>>>>> 9d27dcba
    "@truffle/plugins": "^0.2.3",
    "@truffle/preserve": "^0.2.4",
    "@truffle/preserve-fs": "^0.2.4",
    "@truffle/preserve-to-buckets": "^0.2.4",
    "@truffle/preserve-to-filecoin": "^0.2.4",
    "@truffle/preserve-to-ipfs": "^0.2.4",
    "@truffle/provider": "^0.2.35",
    "@truffle/provisioner": "^0.2.25",
    "@truffle/require": "^2.0.70",
    "@truffle/resolver": "^7.0.21",
    "@truffle/source-fetcher": "^0.5.4",
    "@truffle/workflow-compile": "^3.2.22",
    "chai": "^4.2.0",
    "colors": "^1.4.0",
    "command-exists": "^1.2.8",
    "configstore": "^4.0.0",
    "cpr": "^3.0.1",
    "debug": "^4.3.1",
    "del": "^2.2.0",
    "ethereum-cryptography": "^0.1.3",
    "ethereumjs-wallet": "^1.0.1",
    "ethpm": "0.0.19",
    "ethpm-registry": "0.1.0-next.3",
    "fs-extra": "^9.1.0",
    "ganache-core": "2.13.0",
    "get-port": "^5.1.1",
    "get-random-values": "^1.2.2",
    "glob": "^7.1.6",
    "hdkey": "^1.1.0",
    "js-interpreter": "2.2.0",
    "mocha": "8.1.2",
    "node-emoji": "^1.8.1",
    "ora": "^3.4.0",
    "original-require": "^1.0.1",
    "sane": "^4.0.2",
    "semver": "^7.3.4",
    "source-map-support": "^0.5.19",
    "spawn-args": "^0.1.0",
    "tmp": "^0.2.1",
    "universal-analytics": "^0.4.17",
    "web3": "1.5.0",
    "web3-utils": "1.5.0",
    "xregexp": "^4.2.4",
    "yargs": "^8.0.2"
  },
  "devDependencies": {
    "@truffle/blockchain-utils": "^0.0.31",
    "app-module-path": "^2.2.0",
    "chai-as-promised": "^7.1.1",
    "memorystream": "^0.3.1",
    "sinon": "^9.0.2"
  },
  "publishConfig": {
    "access": "public"
  },
  "authors": [
    {
      "name": "Tim Coulter",
      "email": "tim@trufflesuite.com",
      "url": "https://github.com/tcoulter"
    }
  ],
  "namespace": "consensys"
}<|MERGE_RESOLUTION|>--- conflicted
+++ resolved
@@ -34,14 +34,9 @@
     "@truffle/environment": "^0.2.64",
     "@truffle/error": "^0.0.14",
     "@truffle/expect": "^0.0.17",
-<<<<<<< HEAD
     "@truffle/fetch-and-compile": "^0.1.0-0",
-    "@truffle/interface-adapter": "^0.5.2",
-    "@truffle/migrate": "^3.2.35",
-=======
     "@truffle/interface-adapter": "^0.5.3",
     "@truffle/migrate": "^3.2.36",
->>>>>>> 9d27dcba
     "@truffle/plugins": "^0.2.3",
     "@truffle/preserve": "^0.2.4",
     "@truffle/preserve-fs": "^0.2.4",
