--- conflicted
+++ resolved
@@ -7,11 +7,7 @@
   "bugs": {
     "url": "https://github.com/trufflesuite/truffle/issues"
   },
-<<<<<<< HEAD
   "version": "5.2.4-alphaTez.1",
-=======
-  "version": "5.1.8",
->>>>>>> 8a599cf0
   "bin": {
     "truffle": "./cli.js",
     "truffle-exec": "./exec.js"
@@ -20,10 +16,9 @@
     "test": "mocha ./test/** ./test/**/*"
   },
   "dependencies": {
-<<<<<<< HEAD
     "@truffle/artifactor": "^4.0.45-alphaTez.1",
     "@truffle/box": "^1.0.52-alphaTez.1",
-    "@truffle/codec": "^0.3.3-alphaTez.1",
+    "@truffle/codec": "^0.3.3",
     "@truffle/compile-solidity": "^4.2.18-alphaTez.1",
     "@truffle/config": "^1.2.12-alphaTez.1",
     "@truffle/contract": "^4.2.2-alphaTez.1",
@@ -41,28 +36,6 @@
     "@truffle/require": "^2.0.34-alphaTez.1",
     "@truffle/resolver": "^5.1.6-alphaTez.1",
     "@truffle/workflow-compile": "^2.1.19-alphaTez.1",
-=======
-    "@truffle/artifactor": "^4.0.43",
-    "@truffle/box": "^1.0.51",
-    "@truffle/codec": "^0.3.3",
-    "@truffle/compile-solidity": "^4.2.16",
-    "@truffle/config": "^1.2.10",
-    "@truffle/contract": "^4.1.4",
-    "@truffle/contract-sources": "^0.1.7",
-    "@truffle/debug-utils": "^2.1.4",
-    "@truffle/debugger": "^6.1.4",
-    "@truffle/deployer": "^3.1.4",
-    "@truffle/environment": "^0.1.24",
-    "@truffle/error": "^0.0.8",
-    "@truffle/expect": "^0.0.13",
-    "@truffle/interface-adapter": "^0.4.2",
-    "@truffle/migrate": "^3.1.4",
-    "@truffle/provider": "^0.2.5",
-    "@truffle/provisioner": "^0.2.0",
-    "@truffle/require": "^2.0.32",
-    "@truffle/resolver": "^5.0.25",
-    "@truffle/workflow-compile": "^2.1.17",
->>>>>>> 8a599cf0
     "app-module-path": "^2.2.0",
     "async": "2.6.1",
     "bip39": "^2.2.0",
