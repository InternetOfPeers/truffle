{
  "name": "@truffle/encoder",
<<<<<<< HEAD
  "version": "0.1.18-typescript-migrations.0",
=======
  "version": "0.1.18",
>>>>>>> 074c8ac1
  "description": "Recognizes user input for Soldiity values, resolves overloads, and encodes to binary",
  "license": "MIT",
  "author": "Harry Altman",
  "homepage": "https://github.com/trufflesuite/truffle#readme",
  "repository": {
    "type": "git",
    "url": "https://github.com/trufflesuite/truffle.git",
    "directory": "packages/encoder"
  },
  "bugs": {
    "url": "https://github.com/trufflesuite/truffle/issues"
  },
  "main": "dist/index.js",
  "directories": {
    "lib": "lib"
  },
  "scripts": {
    "build": "tsc",
    "prepare": "yarn build",
    "start": "tsc --watch",
    "test": "jest --detectOpenHandles --forceExit --verbose --silent=false"
  },
  "types": "dist/index.d.ts",
  "dependencies": {
    "@ensdomains/ensjs": "^2.1.0",
    "@ethersproject/address": "^5.0.10",
    "@ethersproject/bignumber": "^5.0.14",
<<<<<<< HEAD
    "@truffle/codec": "^0.13.3-typescript-migrations.0",
=======
    "@truffle/codec": "^0.13.3",
>>>>>>> 074c8ac1
    "@truffle/compile-common": "^0.7.32",
    "big.js": "^6.0.3",
    "bignumber.js": "^9.0.1",
    "bn.js": "^5.1.3",
    "debug": "^4.3.1",
    "lodash": "^4.17.21",
    "web3-utils": "1.7.4"
  },
  "devDependencies": {
<<<<<<< HEAD
    "@truffle/abi-utils": "^0.2.15-typescript-migrations.0",
    "@truffle/box": "^2.1.53-typescript-migrations.0",
    "@truffle/config": "^1.3.33-typescript-migrations.0",
    "@truffle/contract-schema": "^3.4.8",
    "@truffle/deployer": "^3.2.89-typescript-migrations.0",
    "@truffle/resolver": "^9.0.9-typescript-migrations.0",
    "@truffle/workflow-compile": "^4.0.26-typescript-migrations.0",
=======
    "@truffle/abi-utils": "^0.2.15",
    "@truffle/box": "^2.1.53",
    "@truffle/config": "^1.3.33",
    "@truffle/contract-schema": "^3.4.8",
    "@truffle/deployer": "^3.2.89",
    "@truffle/resolver": "^9.0.9",
    "@truffle/workflow-compile": "^4.0.26",
>>>>>>> 074c8ac1
    "@types/big.js": "^6.0.2",
    "@types/bignumber.js": "^5.0.0",
    "@types/bn.js": "^5.1.0",
    "@types/chai": "^4.2.16",
    "@types/debug": "^4.1.5",
    "@types/jest": "27.4.1",
    "@types/lodash": "^4.14.179",
    "@types/node": "12.12.21",
    "@types/utf8": "^2.1.6",
    "@types/web3": "^1.0.20",
    "chai": "^4.2.0",
    "fast-check": "2.15.1",
    "fs-extra": "^9.1.0",
    "ganache": "7.3.2",
    "jest": "28.1.3",
    "jest-fast-check": "2.0.0",
    "jest-transform-stealthy-require": "^1.0.0",
    "ts-jest": "28.0.6",
    "typescript": "^4.1.4",
    "utf8": "^3.0.0",
    "web3": "1.7.4"
  },
  "keywords": [
    "abi",
    "contract",
    "encoder",
    "ethereum",
    "overload",
    "resolution",
    "solidity"
  ],
  "publishConfig": {
    "access": "public"
  }
}<|MERGE_RESOLUTION|>--- conflicted
+++ resolved
@@ -1,10 +1,6 @@
 {
   "name": "@truffle/encoder",
-<<<<<<< HEAD
-  "version": "0.1.18-typescript-migrations.0",
-=======
   "version": "0.1.18",
->>>>>>> 074c8ac1
   "description": "Recognizes user input for Soldiity values, resolves overloads, and encodes to binary",
   "license": "MIT",
   "author": "Harry Altman",
@@ -32,11 +28,7 @@
     "@ensdomains/ensjs": "^2.1.0",
     "@ethersproject/address": "^5.0.10",
     "@ethersproject/bignumber": "^5.0.14",
-<<<<<<< HEAD
-    "@truffle/codec": "^0.13.3-typescript-migrations.0",
-=======
     "@truffle/codec": "^0.13.3",
->>>>>>> 074c8ac1
     "@truffle/compile-common": "^0.7.32",
     "big.js": "^6.0.3",
     "bignumber.js": "^9.0.1",
@@ -46,15 +38,6 @@
     "web3-utils": "1.7.4"
   },
   "devDependencies": {
-<<<<<<< HEAD
-    "@truffle/abi-utils": "^0.2.15-typescript-migrations.0",
-    "@truffle/box": "^2.1.53-typescript-migrations.0",
-    "@truffle/config": "^1.3.33-typescript-migrations.0",
-    "@truffle/contract-schema": "^3.4.8",
-    "@truffle/deployer": "^3.2.89-typescript-migrations.0",
-    "@truffle/resolver": "^9.0.9-typescript-migrations.0",
-    "@truffle/workflow-compile": "^4.0.26-typescript-migrations.0",
-=======
     "@truffle/abi-utils": "^0.2.15",
     "@truffle/box": "^2.1.53",
     "@truffle/config": "^1.3.33",
@@ -62,7 +45,6 @@
     "@truffle/deployer": "^3.2.89",
     "@truffle/resolver": "^9.0.9",
     "@truffle/workflow-compile": "^4.0.26",
->>>>>>> 074c8ac1
     "@types/big.js": "^6.0.2",
     "@types/bignumber.js": "^5.0.0",
     "@types/bn.js": "^5.1.0",
