{
  "name": "@truffle/provisioner",
<<<<<<< HEAD
  "version": "0.2.56-typescript-migrations.0",
=======
  "version": "0.2.56",
>>>>>>> 074c8ac1
  "description": "Provision contract objects for use from multiple sources",
  "main": "./dist/src/index.js",
  "types": "./dist/src/index.d.ts",
  "files": [
    "dist"
  ],
  "scripts": {
    "build": "tsc",
    "prepare": "yarn build"
  },
  "repository": {
    "type": "git",
    "url": "https://github.com/trufflesuite/truffle.git",
    "directory": "packages/provisioner"
  },
  "keywords": [
    "ethereum",
    "truffle",
    "contracts",
    "provision"
  ],
  "author": "Tim Coulter <tim@trufflesuite.com>",
  "license": "MIT",
  "bugs": {
    "url": "https://github.com/trufflesuite/truffle/issues"
  },
  "homepage": "https://github.com/trufflesuite/truffle/tree/master/packages/provisioner#readme",
  "publishConfig": {
    "access": "public"
  },
  "devDependencies": {
    "typescript": "^4.1.4"
  },
  "dependencies": {
<<<<<<< HEAD
    "@truffle/config": "^1.3.33-typescript-migrations.0"
=======
    "@truffle/config": "^1.3.33"
>>>>>>> 074c8ac1
  }
}<|MERGE_RESOLUTION|>--- conflicted
+++ resolved
@@ -1,10 +1,6 @@
 {
   "name": "@truffle/provisioner",
-<<<<<<< HEAD
-  "version": "0.2.56-typescript-migrations.0",
-=======
   "version": "0.2.56",
->>>>>>> 074c8ac1
   "description": "Provision contract objects for use from multiple sources",
   "main": "./dist/src/index.js",
   "types": "./dist/src/index.d.ts",
@@ -39,10 +35,6 @@
     "typescript": "^4.1.4"
   },
   "dependencies": {
-<<<<<<< HEAD
-    "@truffle/config": "^1.3.33-typescript-migrations.0"
-=======
     "@truffle/config": "^1.3.33"
->>>>>>> 074c8ac1
   }
 }