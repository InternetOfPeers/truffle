{
  "name": "@truffle/db",
  "description": "Smart contract data aggregation",
  "license": "MIT",
  "author": "g. nicholas d'andrea <gnidan@users.noreply.github.com>",
  "homepage": "https://github.com/trufflesuite/truffle/tree/master/packages/db#readme",
  "repository": {
    "type": "git",
    "url": "https://github.com/trufflesuite/truffle.git",
    "directory": "packages/db"
  },
  "bugs": {
    "url": "https://github.com/trufflesuite/truffle/issues"
  },
  "version": "0.5.55",
  "main": "dist/src/index.js",
  "files": [
    "dist",
    "types/schema.d.ts"
  ],
  "directories": {
    "dist": "dist"
  },
  "scripts": {
    "build": "yarn build:types && yarn build:dist && yarn build:docs",
    "build:dist": "ttsc",
    "build:docs": "typedoc",
    "build:types": "ts-node -r ./bin/register -r tsconfig-paths/register --project tsconfig.codegen.json ./bin/codegen.js",
    "clean": "rm -rf ./dist ./types/schema.d.ts",
    "madge": "madge ./src/index.ts",
    "prepare": "yarn build",
    "start": "ts-node-dev -r tsconfig-paths/register ./bin/server",
    "start:debug": "DEBUG=pouchdb:api ts-node-dev -r tsconfig-paths/register ./bin/server",
    "start:drizzle": "ts-node-dev -r tsconfig-paths/register ./bin/server ./test/truffle-projects/drizzle-box",
    "start:drizzle:debug": "DEBUG=pouchdb:api ts-node-dev -r tsconfig-paths/register ./bin/server ./test/truffle-projects/drizzle-box",
    "test": "jest --verbose --detectOpenHandles --forceExit"
  },
  "dependencies": {
    "@graphql-tools/delegate": "^8.4.3",
    "@graphql-tools/schema": "^8.3.1",
    "@truffle/abi-utils": "^0.2.9",
    "@truffle/code-utils": "^1.2.32",
<<<<<<< HEAD
    "@truffle/config": "^1.3.20",
    "abstract-leveldown": "^7.2.0",
    "apollo-server": "^3.6.3",
=======
    "@truffle/config": "^1.3.21",
    "apollo-server": "^2.18.2",
>>>>>>> e7a0b9cc
    "debug": "^4.3.1",
    "fs-extra": "^9.1.0",
    "graphql": "^15.3.0",
    "graphql-tag": "^2.11.0",
    "json-stable-stringify": "^1.0.1",
    "jsondown": "^1.0.0",
    "pascal-case": "^2.0.1",
    "pluralize": "^8.0.0",
    "pouchdb": "7.1.1",
    "pouchdb-adapter-memory": "^7.1.1",
    "pouchdb-adapter-node-websql": "^7.0.0",
    "pouchdb-debug": "^7.1.1",
    "pouchdb-find": "^7.0.0",
    "web3-utils": "1.5.3"
  },
  "devDependencies": {
    "@gql2ts/from-schema": "^2.0.0-4",
    "@graphql-tools/utils": "^8.5.5",
    "@truffle/compile-common": "^0.7.28",
    "@truffle/contract-schema": "^3.4.5",
    "@truffle/resolver": "^8.0.10",
    "@types/debug": "^4.1.5",
    "@types/express": "^4.16.0",
    "@types/graphql": "^14.5.0",
    "@types/jest": "^27.4.1",
    "@types/node": "12.12.21",
    "@types/pluralize": "^0.0.29",
    "@types/pouchdb": "^6.4.0",
    "@types/pouchdb-adapter-leveldb": "^6.1.3",
    "@types/web3": "^1.0.20",
    "change-case": "3.0.2",
    "fast-check": "^2.12.1",
    "ganache": "7.0.1",
    "hkts": "^0.3.1",
    "jest": "^26.5.2",
    "jest-fast-check": "^1.0.1",
    "jsondown": "^1.0.0",
    "madge": "^5.0.1",
    "ts-jest": "^26.4.1",
    "ts-node": "^9.1.1",
    "ts-node-dev": "^1.0.0-pre.32",
    "tsconfig-paths": "^3.9.0",
    "ttypescript": "^1.5.7",
    "typedoc": "^0.20.19",
    "typedoc-neo-theme": "^1.1.0",
    "typescript": "^4.1.4",
    "typescript-transform-paths": "^2.1.0",
    "web3": "1.5.3"
  },
  "keywords": [
    "database",
    "ethereum",
    "smart-contracts",
    "truffle"
  ],
  "publishConfig": {
    "access": "public"
  },
  "_moduleAliases": {
    "@truffle/db": "db/dist/src"
  },
  "gitHead": "4c327e21da2e7abebcc1d78879a8d6f0eb7d802c",
  "jest": {
    "moduleFileExtensions": [
      "ts",
      "js",
      "json",
      "node"
    ],
    "testEnvironment": "node",
    "transform": {
      "^.+\\.ts$": "ts-jest"
    },
    "globals": {
      "ts-jest": {
        "tsconfig": "<rootDir>/tsconfig.json",
        "diagnostics": true
      }
    },
    "moduleNameMapper": {
      "^@truffle/db/(.*)": "<rootDir>/src/$1",
      "^@truffle/db$": "<rootDir>/src",
      "^test/(.*)": "<rootDir>/test/$1"
    },
    "testMatch": [
      "<rootDir>/src/**/test/index.(ts|js)",
      "<rootDir>/test/**/test/index.(ts|js)",
      "<rootDir>/src/**/test/*\\.(spec|test)\\.(ts|js)",
      "<rootDir>/test/**/test/*\\.(spec|test)\\.(ts|js)"
    ]
  }
}<|MERGE_RESOLUTION|>--- conflicted
+++ resolved
@@ -40,14 +40,9 @@
     "@graphql-tools/schema": "^8.3.1",
     "@truffle/abi-utils": "^0.2.9",
     "@truffle/code-utils": "^1.2.32",
-<<<<<<< HEAD
     "@truffle/config": "^1.3.20",
     "abstract-leveldown": "^7.2.0",
     "apollo-server": "^3.6.3",
-=======
-    "@truffle/config": "^1.3.21",
-    "apollo-server": "^2.18.2",
->>>>>>> e7a0b9cc
     "debug": "^4.3.1",
     "fs-extra": "^9.1.0",
     "graphql": "^15.3.0",
