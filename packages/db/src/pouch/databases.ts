--- conflicted
+++ resolved
@@ -56,9 +56,11 @@
   ): PouchDB.Database;
 
   private async initialize() {
-    for (const [collectionName, definition] of Object.entries(this.definitions)) {
-      await this.initializeCollection(collectionName, definition)
-    };
+    for (const [collectionName, definition] of Object.entries(
+      this.definitions
+    )) {
+      await this.initializeCollection(collectionName, definition);
+    }
 
     debug("Databases ready.");
   }
@@ -74,7 +76,6 @@
     for (let index of createIndexes || []) {
       await collection.createIndex({ index });
     }
-
   }
 
   public async all<N extends CollectionName<C>>(
@@ -160,12 +161,9 @@
     const log = debug.extend(`${collectionName}:add`);
     log("Adding...");
 
-<<<<<<< HEAD
     const resourceInputIds = input[collectionName].map(resourceInput =>
       this.generateId(collectionName, resourceInput)
     );
-=======
->>>>>>> 116ff2a3
 
     const resourceInputById = input[collectionName]
       .map((resourceInput, index) => ({
@@ -218,13 +216,10 @@
     const log = debug.extend(`${collectionName}:update`);
     log("Updating...");
 
-<<<<<<< HEAD
     const resourceInputIds = input[collectionName].map(resourceInput =>
       this.generateId(collectionName, resourceInput)
     );
 
-=======
->>>>>>> 116ff2a3
     const resourceInputById = input[collectionName]
       .map((resourceInput, index) => ({
         [resourceInputIds[index]]: resourceInput
