<<<<<<< HEAD
const debug = require("debug")("provider");
const Web3 = require("web3");
const { Web3Shim } = require("@truffle/interface-adapter");
const wrapper = require("./wrapper");
const ora = require("ora");
=======
var debug = require("debug")("provider");
var Web3 = require("web3");
var { Web3Shim, InterfaceAdapter } = require("@truffle/interface-adapter");

var wrapper = require("./wrapper");
>>>>>>> 27d575aa

module.exports = {
  wrap: function(provider, options) {
    return wrapper.wrap(provider, options);
  },

  create: function(options) {
    const provider = this.getProvider(options);
    return this.wrap(provider, options);
  },

  getProvider: function(options) {
    let provider;
    if (options.provider && typeof options.provider === "function") {
      provider = options.provider();
    } else if (options.provider) {
      provider = options.provider;
    } else if (options.websockets) {
      provider = new Web3.providers.WebsocketProvider(
        "ws://" + options.host + ":" + options.port
      );
    } else {
      provider = new Web3.providers.HttpProvider(
        `http://${options.host}:${options.port}`,
        { keepAlive: false }
      );
    }
    return provider;
  },

<<<<<<< HEAD
  testConnection: function(options) {
    const provider = this.getProvider(options);
    const web3 = new Web3Shim({ provider });
    return new Promise((resolve, reject) => {
      const spinner = ora("Testing the provider.").start();
      const noResponseFromNetworkCall = setTimeout(() => {
        spinner.fail();
        const errorMessage =
          "Failed to connect to the network using the " +
          "supplied provider.\n       Check to see that your provider is valid.";
        throw new Error(errorMessage);
      }, 20000);
      web3.eth
        .getBlockNumber()
        .then(() => {
          spinner.succeed();
          // Cancel the setTimeout check above
          clearTimeout(noResponseFromNetworkCall);
          resolve(true);
        })
        .catch(error => {
          spinner.fail();
          // Cancel the setTimeout check above
          clearTimeout(noResponseFromNetworkCall);
          reject(error);
        });
    });
=======
  test_connection: function(provider, callback) {
    const interfaceAdapter = new InterfaceAdapter();
    var web3 = new Web3Shim({ provider });
    var fail = new Error(
      "Could not connect to your RPC client. Please check your RPC configuration."
    );

    web3.eth
      .getCoinbase()
      .then(coinbase => callback(null, coinbase))
      .catch(() => callback(fail, null));
>>>>>>> 27d575aa
  }
};<|MERGE_RESOLUTION|>--- conflicted
+++ resolved
@@ -1,16 +1,8 @@
-<<<<<<< HEAD
 const debug = require("debug")("provider");
 const Web3 = require("web3");
-const { Web3Shim } = require("@truffle/interface-adapter");
+const { Web3Shim, InterfaceAdapter } = require("@truffle/interface-adapter");
 const wrapper = require("./wrapper");
 const ora = require("ora");
-=======
-var debug = require("debug")("provider");
-var Web3 = require("web3");
-var { Web3Shim, InterfaceAdapter } = require("@truffle/interface-adapter");
-
-var wrapper = require("./wrapper");
->>>>>>> 27d575aa
 
 module.exports = {
   wrap: function(provider, options) {
@@ -41,7 +33,6 @@
     return provider;
   },
 
-<<<<<<< HEAD
   testConnection: function(options) {
     const provider = this.getProvider(options);
     const web3 = new Web3Shim({ provider });
@@ -69,18 +60,5 @@
           reject(error);
         });
     });
-=======
-  test_connection: function(provider, callback) {
-    const interfaceAdapter = new InterfaceAdapter();
-    var web3 = new Web3Shim({ provider });
-    var fail = new Error(
-      "Could not connect to your RPC client. Please check your RPC configuration."
-    );
-
-    web3.eth
-      .getCoinbase()
-      .then(coinbase => callback(null, coinbase))
-      .catch(() => callback(fail, null));
->>>>>>> 27d575aa
   }
 };