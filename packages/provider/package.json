--- conflicted
+++ resolved
@@ -8,22 +8,14 @@
   "bugs": {
     "url": "https://github.com/trufflesuite/truffle/issues"
   },
-<<<<<<< HEAD
-  "version": "0.1.20-alphaTez.0",
-=======
   "version": "0.2.0",
->>>>>>> 18f422dc
   "main": "index.js",
   "scripts": {
     "test": "mocha"
   },
   "dependencies": {
-<<<<<<< HEAD
     "@truffle/error": "^0.0.10-alphaTez.0",
-=======
-    "@truffle/error": "^0.0.7",
     "@truffle/interface-adapter": "^0.3.1",
->>>>>>> 18f422dc
     "web3": "1.2.1"
   },
   "devDependencies": {
