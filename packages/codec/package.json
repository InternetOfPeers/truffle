--- conflicted
+++ resolved
@@ -1,10 +1,6 @@
 {
   "name": "@truffle/codec",
-<<<<<<< HEAD
-  "version": "0.4.0-tezos.0",
-=======
   "version": "0.4.4",
->>>>>>> a4ab24fe
   "description": "Library for encoding and decoding smart contract data",
   "main": "dist/lib/index.js",
   "types": "dist/lib/index.d.ts",
