import debugModule from "debug";
const debug = debugModule("codec:read:storage");

import * as Conversion from "@truffle/codec/conversion";
import * as Storage from "@truffle/codec/storage";
import { DecoderRequest } from "@truffle/codec/types";
import * as Evm from "@truffle/codec/evm";
import { DecodingError } from "@truffle/codec/decode/errors";
import BN from "bn.js";

/**
 * read slot from storage
 *
 * @param slot - see slotAddress() code to understand how these work
 * @param offset - for array, offset from the keccak determined location
 */
export function* read(
<<<<<<< HEAD
  storage: WordMapping,
  slot: Slot
): Generator<DecoderRequest, Uint8Array, Uint8Array> {
  debug("Slot printout: %s", slotAddressPrintout(slot));
  const address: BN = slotAddress(slot);
=======
  storage: Evm.WordMapping,
  slot: Storage.Slot
): Generator<DecoderRequest, Uint8Array, Uint8Array> {
  const address: BN = Storage.Utils.slotAddress(slot);
>>>>>>> 42a46c00

  // debug("reading slot: %o", Conversion.toHexString(address));

<<<<<<< HEAD
  const hexAddress = CodecUtils.Conversion.toHexString(
    address,
    CodecUtils.EVM.WORD_SIZE
  );
=======
  const hexAddress = Conversion.toHexString(address, Evm.Utils.WORD_SIZE);
>>>>>>> 42a46c00
  let word: Uint8Array = storage[hexAddress];

  //if we can't find the word in the map, we place a request to the invoker to supply it
  //(contract-decoder will look it up from the blockchain, while the debugger will just
  //say 0)
  if (word === undefined) {
    word = yield {
      type: "storage",
      slot: address
    };
  }

  return word;
}

/**
 * read all bytes in some range.
 *
 * parameters `from` and `to` are objects with the following properties:
 *
 *   slot - see the slotAddress() code to understand how these work
 *
 *     ref: https://solidity.readthedocs.io/en/v0.4.23/miscellaneous.html#layout-of-state-variables-in-storage
 *     (search "concatenation")
 *
 *  index - (default: 0) byte index in word
 *
 * @param from - location (see ^)
 * @param to - location (see ^). inclusive.
 * @param length - instead of `to`, number of bytes after `from`
 */
export function* readRange(
<<<<<<< HEAD
  storage: WordMapping,
  range: Range
=======
  storage: Evm.WordMapping,
  range: Storage.Range
>>>>>>> 42a46c00
): Generator<DecoderRequest, Uint8Array, Uint8Array> {
  debug("readRange %o", range);

  let { from, to, length } = range;

  from = {
    slot: from.slot,
    index: from.index || 0
  };

  if (length !== undefined) {
    to = {
      slot: {
        path: from.slot.path || undefined,
        offset: from.slot.offset.addn(
          Math.floor((from.index + length - 1) / Evm.Utils.WORD_SIZE)
        )
      },
      index: (from.index + length - 1) % Evm.Utils.WORD_SIZE
    };
  }

  debug("normalized readRange %o", { from, to });

  let totalWordsAsBN: BN = to.slot.offset.sub(from.slot.offset).addn(1);
  let totalWords: number;
  try {
    totalWords = totalWordsAsBN.toNumber();
  } catch (_) {
    throw new DecodingError({
      kind: "ReadErrorStorage" as const,
      range
    });
  }

  let data = new Uint8Array(totalWords * Evm.Utils.WORD_SIZE);

  for (let i = 0; i < totalWords; i++) {
    let offset = from.slot.offset.addn(i);
    const word = yield* read(storage, { ...from.slot, offset });
    if (typeof word !== "undefined") {
      data.set(word, i * Evm.Utils.WORD_SIZE);
    }
  }
  debug("words %o", data);

  data = data.slice(
    from.index,
<<<<<<< HEAD
    (totalWords - 1) * CodecUtils.EVM.WORD_SIZE + to.index + 1
=======
    (totalWords - 1) * Evm.Utils.WORD_SIZE + to.index + 1
>>>>>>> 42a46c00
  );

  debug("data: %o", data);

  return data;
}<|MERGE_RESOLUTION|>--- conflicted
+++ resolved
@@ -15,29 +15,14 @@
  * @param offset - for array, offset from the keccak determined location
  */
 export function* read(
-<<<<<<< HEAD
-  storage: WordMapping,
-  slot: Slot
-): Generator<DecoderRequest, Uint8Array, Uint8Array> {
-  debug("Slot printout: %s", slotAddressPrintout(slot));
-  const address: BN = slotAddress(slot);
-=======
   storage: Evm.WordMapping,
   slot: Storage.Slot
 ): Generator<DecoderRequest, Uint8Array, Uint8Array> {
   const address: BN = Storage.Utils.slotAddress(slot);
->>>>>>> 42a46c00
 
   // debug("reading slot: %o", Conversion.toHexString(address));
 
-<<<<<<< HEAD
-  const hexAddress = CodecUtils.Conversion.toHexString(
-    address,
-    CodecUtils.EVM.WORD_SIZE
-  );
-=======
   const hexAddress = Conversion.toHexString(address, Evm.Utils.WORD_SIZE);
->>>>>>> 42a46c00
   let word: Uint8Array = storage[hexAddress];
 
   //if we can't find the word in the map, we place a request to the invoker to supply it
@@ -70,13 +55,8 @@
  * @param length - instead of `to`, number of bytes after `from`
  */
 export function* readRange(
-<<<<<<< HEAD
-  storage: WordMapping,
-  range: Range
-=======
   storage: Evm.WordMapping,
   range: Storage.Range
->>>>>>> 42a46c00
 ): Generator<DecoderRequest, Uint8Array, Uint8Array> {
   debug("readRange %o", range);
 
@@ -125,11 +105,7 @@
 
   data = data.slice(
     from.index,
-<<<<<<< HEAD
-    (totalWords - 1) * CodecUtils.EVM.WORD_SIZE + to.index + 1
-=======
     (totalWords - 1) * Evm.Utils.WORD_SIZE + to.index + 1
->>>>>>> 42a46c00
   );
 
   debug("data: %o", data);
