--- conflicted
+++ resolved
@@ -12,11 +12,7 @@
   "bugs": {
     "url": "https://github.com/trufflesuite/truffle/issues"
   },
-<<<<<<< HEAD
-  "version": "0.5.11-typescript-migrations.0",
-=======
   "version": "0.5.11",
->>>>>>> 074c8ac1
   "main": "dist/index.js",
   "files": [
     "dist"
@@ -31,17 +27,10 @@
   },
   "types": "dist/index.d.ts",
   "dependencies": {
-<<<<<<< HEAD
-    "@truffle/codec": "^0.13.3-typescript-migrations.0",
-    "@truffle/compile-solidity": "^6.0.36-typescript-migrations.0",
-    "@truffle/config": "^1.3.33-typescript-migrations.0",
-    "@truffle/source-fetcher": "^1.0.12-typescript-migrations.0",
-=======
     "@truffle/codec": "^0.13.3",
     "@truffle/compile-solidity": "^6.0.36",
     "@truffle/config": "^1.3.33",
     "@truffle/source-fetcher": "^1.0.12",
->>>>>>> 074c8ac1
     "debug": "^4.3.2",
     "semver": "7.3.7",
     "web3-utils": "1.7.4"
