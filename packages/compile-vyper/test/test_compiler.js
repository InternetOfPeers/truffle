--- conflicted
+++ resolved
@@ -3,10 +3,7 @@
 const path = require("path");
 const assert = require("assert");
 const Config = require("@truffle/config");
-<<<<<<< HEAD
-=======
 const CodeUtils = require("@truffle/code-utils");
->>>>>>> 2c284462
 const { Compile } = require("../index");
 const fs = require("fs");
 
