{
  "name": "@truffle/plugins",
  "description": "Truffle plugin support",
  "license": "MIT",
  "author": "g. nicholas d'andrea <gnidan@trufflesuite.com>",
  "homepage": "https://github.com/trufflesuite/truffle/tree/master/packages/plugins#readme",
  "repository": {
    "type": "git",
    "url": "https://github.com/trufflesuite/truffle.git",
    "directory": "packages/plugins"
  },
  "bugs": {
    "url": "https://github.com/trufflesuite/truffle/issues"
  },
<<<<<<< HEAD
  "version": "0.2.8-typescript-migrations.0",
=======
  "version": "0.2.8",
>>>>>>> 074c8ac1
  "main": "dist/lib/index.js",
  "files": [
    "dist"
  ],
  "scripts": {
    "build": "tsc",
    "prepare": "yarn build",
    "test": "jest --verbose --detectOpenHandles"
  },
  "types": "dist/lib/index.d.ts",
  "dependencies": {
    "@truffle/error": "^0.1.0",
    "app-module-path": "^2.2.0",
    "original-require": "^1.0.1"
  },
  "devDependencies": {
    "@types/jest": "27.4.1",
    "@types/node": "^14.0.13",
    "jest": "28.1.3",
    "ts-jest": "28.0.6",
    "typescript": "^4.1.4"
  },
  "publishConfig": {
    "access": "public"
  }
}<|MERGE_RESOLUTION|>--- conflicted
+++ resolved
@@ -12,11 +12,7 @@
   "bugs": {
     "url": "https://github.com/trufflesuite/truffle/issues"
   },
-<<<<<<< HEAD
-  "version": "0.2.8-typescript-migrations.0",
-=======
   "version": "0.2.8",
->>>>>>> 074c8ac1
   "main": "dist/lib/index.js",
   "files": [
     "dist"
