const OS = require("os");
const CompileError = require("./compileerror");
const CompilerSupplier = require("./compilerSupplier");
const semver = require("semver");

async function run(rawSources, options) {
  if (Object.keys(rawSources).length === 0) {
    return {
      contracts: [],
      sourceIndexes: [],
      compilerInfo: undefined
    };
  }
  // Ensure sources have operating system independent paths
  // i.e., convert backslashes to forward slashes; things like C: are left intact.
  const { sources, targets, originalSourcePaths } = collectSources(
    rawSources,
    options.compilationTargets
  );
  // construct solc compiler input
  const compilerInput = prepareCompilerInput({
    sources,
    targets,
    settings: options.compilers.solc.settings
  });
  // perform compilation
  const { compilerOutput, solcVersion } = await invokeCompiler({
    compilerInput,
    options
  });

  // handle warnings as errors if options.strict
  // log if not options.quiet
  const { warnings, errors } = detectErrors({
    compilerOutput,
    options,
    solcVersion
  });
  if (warnings.length > 0) {
    options.events.emit("compile:warnings", { warnings });
  }

  if (errors.length > 0) {
    if (!options.quiet) {
      options.logger.log("");
    }

    throw new CompileError(errors);
  }

  // success case
  return {
    sourceIndexes: processSources({
      compilerOutput,
      originalSourcePaths
    }),
    contracts: processContracts({
      sources,
      compilerOutput,
      solcVersion,
      originalSourcePaths
    }),
    compilerInfo: {
      name: "solc",
      version: solcVersion
    }
  };
}

function orderABI({ abi, contractName, ast }) {
  // AST can have multiple contract definitions, make sure we have the
  // one that matches our contract
  const contractDefinition = ast.nodes.find(
    ({ nodeType, name }) =>
      nodeType === "ContractDefinition" && name === contractName
  );

  if (!contractDefinition || !contractDefinition.nodes) {
    return abi;
  }

  // Find all function definitions
  const orderedFunctionNames = contractDefinition.nodes
    .filter(({ nodeType }) => nodeType === "FunctionDefinition")
    .map(({ name: functionName }) => functionName);

  // Put function names in a hash with their order, lowest first, for speed.
  const functionIndexes = orderedFunctionNames
    .map((functionName, index) => ({ [functionName]: index }))
    .reduce((a, b) => Object.assign({}, a, b), {});

  // Construct new ABI with functions at the end in source order
  return [
    ...abi.filter(({ name }) => functionIndexes[name] === undefined),

    // followed by the functions in the source order
    ...abi
      .filter(({ name }) => functionIndexes[name] !== undefined)
      .sort(
        ({ name: a }, { name: b }) => functionIndexes[a] - functionIndexes[b]
      )
  ];
}

/**
 * Collects sources, targets into collections with OS-independent paths,
 * along with a reverse mapping to the original path (for post-processing)
 *
 * @param originalSources - { [originalSourcePath]: contents }
 * @param originalTargets - originalSourcePath[]
 * @return { sources, targets, originalSourcePaths }
 */
function collectSources(originalSources, originalTargets = []) {
  const mappedResults = Object.entries(originalSources)
    .map(([originalSourcePath, contents]) => ({
      originalSourcePath,
      contents,
      sourcePath: getPortableSourcePath(originalSourcePath)
    }))
    .map(({ originalSourcePath, sourcePath, contents }) => ({
      sources: {
        [sourcePath]: contents
      },

      // include transformed form as target if original is a target
      targets: originalTargets.includes(originalSourcePath) ? [sourcePath] : [],

      originalSourcePaths: {
        [sourcePath]: originalSourcePath
      }
    }));

  const defaultAccumulator = {
    sources: {},
    targets: [],
    originalSourcePaths: {}
  };

  return mappedResults.reduce(
    (accumulator, result) => ({
      sources: Object.assign({}, accumulator.sources, result.sources),
      targets: [...accumulator.targets, ...result.targets],
      originalSourcePaths: Object.assign(
        {},
        accumulator.originalSourcePaths,
        result.originalSourcePaths
      )
    }),
    defaultAccumulator
  );
}

/**
 * @param sourcePath - string
 * @return string - operating system independent path
 * @private
 */
function getPortableSourcePath(sourcePath) {
  // Turn all backslashes into forward slashes
  var replacement = sourcePath.replace(/\\/g, "/");

  // Turn G:/.../ into /G/.../ for Windows
  if (replacement.length >= 2 && replacement[1] === ":") {
    replacement = "/" + replacement;
    replacement = replacement.replace(":", "");
  }

  return replacement;
}

/**
 * @param sources - { [sourcePath]: contents }
 * @param targets - sourcePath[]
 * @param setings - subset of Solidity settings
 * @return solc compiler input JSON
 */
function prepareCompilerInput({ sources, targets, settings }) {
  return {
    language: "Solidity",
    sources: prepareSources({ sources }),
    settings: {
      evmVersion: settings.evmVersion,
      optimizer: settings.optimizer,

      // Specify compilation targets. Each target uses defaultSelectors,
      // defaulting to single target `*` if targets are unspecified
      outputSelection: prepareOutputSelection({ targets })
    }
  };
}

/**
 * Convert sources into solc compiler input format
 * @param sources - { [sourcePath]: string }
 * @return { [sourcePath]: { content: string } }
 */
function prepareSources({ sources }) {
  return Object.entries(sources)
    .map(([sourcePath, content]) => ({ [sourcePath]: { content } }))
    .reduce((a, b) => Object.assign({}, a, b), {});
}

/**
 * If targets are specified, specify output selectors for each individually.
 * Otherwise, just use "*" selector
 * @param targets - sourcePath[] | undefined
 */
function prepareOutputSelection({ targets = [] }) {
  const defaultSelectors = {
    "": ["legacyAST", "ast"],
    "*": [
      "abi",
      "metadata",
      "evm.bytecode.object",
      "evm.bytecode.sourceMap",
      "evm.deployedBytecode.object",
      "evm.deployedBytecode.sourceMap",
      "userdoc",
      "devdoc"
    ]
  };

  if (!targets.length) {
    return {
      "*": defaultSelectors
    };
  }

  return targets
    .map(target => ({ [target]: defaultSelectors }))
    .reduce((a, b) => Object.assign({}, a, b), {});
}

/**
 * Load solc and perform compilation
 */
async function invokeCompiler({ compilerInput, options }) {
  // load solc
<<<<<<< HEAD
  const supplierOptions = {
    events: options.events,
    solcConfig: options.compilers.solc
  };
  const supplier = new CompilerSupplier(supplierOptions);
  const solc = await supplier.load();
=======
  const supplier = new CompilerSupplier(options.compilers.solc);
  const { solc } = await supplier.load();
>>>>>>> 1aaa3edf
  const solcVersion = solc.version();

  // perform compilation
  const inputString = JSON.stringify(compilerInput);
  const outputString = solc.compile(inputString);
  const compilerOutput = JSON.parse(outputString);

  return {
    compilerOutput,
    solcVersion
  };
}

/**
 * Extract errors/warnings from compiler output based on strict mode setting
 * @return { errors: string, warnings: string }
 */
function detectErrors({
  compilerOutput: { errors: outputErrors },
  options,
  solcVersion
}) {
  outputErrors = outputErrors || [];
  const rawErrors = options.strict
    ? outputErrors
    : outputErrors.filter(({ severity }) => severity !== "warning");

  const rawWarnings = options.strict
    ? [] // none of those in strict mode
    : outputErrors.filter(({ severity }) => severity === "warning");

  // extract messages
  let errors = rawErrors.map(({ formattedMessage }) => formattedMessage).join();
  const warnings = rawWarnings.map(({ formattedMessage }) => formattedMessage);

  if (errors.includes("requires different compiler version")) {
    const contractSolcVer = errors.match(/pragma solidity[^;]*/gm)[0];
    const configSolcVer =
      options.compilers.solc.version || semver.valid(solcVersion);

    errors = errors.concat(
      [
        OS.EOL,
        `Error: Truffle is currently using solc ${configSolcVer}, `,
        `but one or more of your contracts specify "${contractSolcVer}".`,
        OS.EOL,
        `Please update your truffle config or pragma statement(s).`,
        OS.EOL,
        `(See https://truffleframework.com/docs/truffle/reference/configuration#compiler-configuration `,
        `for information on`,
        OS.EOL,
        `configuring Truffle to use a specific solc compiler version.)`
      ].join("")
    );
  }

  return { warnings, errors };
}

/**
 * Aggregate list of sources based on reported source index
 * Returns list transformed to use original source paths
 */
function processSources({ compilerOutput, originalSourcePaths }) {
  let files = [];

  for (let [sourcePath, { id }] of Object.entries(compilerOutput.sources)) {
    files[id] = originalSourcePaths[sourcePath];
  }

  return files;
}

/**
 * Converts compiler-output contracts into truffle-compile's return format
 * Uses compiler contract output plus other information.
 */
function processContracts({
  compilerOutput,
  sources,
  originalSourcePaths,
  solcVersion
}) {
  return (
    Object.entries(compilerOutput.contracts)
      // map to [[{ source, contractName, contract }]]
      .map(([sourcePath, sourceContracts]) =>
        Object.entries(sourceContracts).map(([contractName, contract]) => ({
          contractName,
          contract,
          source: {
            ast: compilerOutput.sources[sourcePath].ast,
            legacyAST: compilerOutput.sources[sourcePath].legacyAST,
            contents: sources[sourcePath],
            sourcePath
          }
        }))
      )
      // and flatten
      .reduce((a, b) => [...a, ...b], [])

      // All source will have a key, but only the compiled source will have
      // the evm output.
      .filter(({ contract: { evm } }) => Object.keys(evm).length > 0)

      // convert to output format
      .map(
        ({
          contractName,
          contract: {
            evm: {
              bytecode: { sourceMap, linkReferences, object: bytecode },
              deployedBytecode: {
                sourceMap: deployedSourceMap,
                linkReferences: deployedLinkReferences,
                object: deployedBytecode
              }
            },
            abi,
            metadata,
            devdoc,
            userdoc
          },
          source: {
            ast,
            legacyAST,
            sourcePath: transformedSourcePath,
            contents: source
          }
        }) => ({
          contractName,
          abi: orderABI({ abi, contractName, ast }),
          metadata,
          devdoc,
          userdoc,
          sourcePath: originalSourcePaths[transformedSourcePath],
          source,
          sourceMap,
          deployedSourceMap,
          ast,
          legacyAST,
          bytecode: zeroLinkReferences({
            bytes: bytecode,
            linkReferences: formatLinkReferences(linkReferences)
          }),
          deployedBytecode: zeroLinkReferences({
            bytes: deployedBytecode,
            linkReferences: formatLinkReferences(deployedLinkReferences)
          }),
          compiler: {
            name: "solc",
            version: solcVersion
          }
        })
      )
  );
}

function formatLinkReferences(linkReferences) {
  // convert to flat list
  const libraryLinkReferences = Object.values(linkReferences)
    .map(fileLinks =>
      Object.entries(fileLinks).map(([name, links]) => ({
        name,
        links
      }))
    )
    .reduce((a, b) => [...a, ...b], []);

  // convert to { offsets, length, name } format
  return libraryLinkReferences.map(({ name, links }) => ({
    offsets: links.map(({ start }) => start),
    length: links[0].length, // HACK just assume they're going to be the same
    name
  }));
}

// takes linkReferences in output format (not Solidity's format)
function zeroLinkReferences({ bytes, linkReferences }) {
  // inline link references - start by flattening the offsets
  const flattenedLinkReferences = linkReferences
    // map each link ref to array of link refs with only one offset
    .map(({ offsets, length, name }) =>
      offsets.map(offset => ({ offset, length, name }))
    )
    // flatten
    .reduce((a, b) => [...a, ...b], []);

  // then overwite bytes with zeroes
  bytes = flattenedLinkReferences.reduce((bytes, { offset, length }) => {
    // length is a byte offset
    const characterLength = length * 2;
    const start = offset * 2;

    const zeroes = "0".repeat(characterLength);

    return `${bytes.substring(0, start)}${zeroes}${bytes.substring(
      start + characterLength
    )}`;
  }, bytes);

  return { bytes, linkReferences };
}

module.exports = { run };<|MERGE_RESOLUTION|>--- conflicted
+++ resolved
@@ -235,18 +235,13 @@
  * Load solc and perform compilation
  */
 async function invokeCompiler({ compilerInput, options }) {
-  // load solc
-<<<<<<< HEAD
   const supplierOptions = {
+    parser: options.parser,
     events: options.events,
     solcConfig: options.compilers.solc
   };
   const supplier = new CompilerSupplier(supplierOptions);
-  const solc = await supplier.load();
-=======
-  const supplier = new CompilerSupplier(options.compilers.solc);
   const { solc } = await supplier.load();
->>>>>>> 1aaa3edf
   const solcVersion = solc.version();
 
   // perform compilation
