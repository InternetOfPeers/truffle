var Profiler = require("./profiler");
var OS = require("os");
var solc = require("solc");

// Clean up after solc.
var listeners = process.listeners("uncaughtException");
var solc_listener = listeners[listeners.length - 1];

if (solc_listener) {
  process.removeListener("uncaughtException", solc_listener);
}

var path = require("path");
var fs = require("fs");
var async = require("async");
var Profiler = require("./profiler");
var CompileError = require("./compileerror");
var expect = require("truffle-expect");
var find_contracts = require("truffle-contract-sources");
var Config = require("truffle-config");

// Most basic of the compile commands. Takes a hash of sources, where
// the keys are file or module paths and the values are the bodies of
// the contracts. Does not evaulate dependencies that aren't already given.
//
// Default options:
// {
//   strict: false,
//   quiet: false,
//   logger: console
// }
var compile = function(sources, options, callback) {
  if (typeof options == "function") {
    callback = options;
    options = {};
  }

  if (options.logger == null) {
    options.logger = console;
  }

  expect.options(options, [
    "contracts_directory",
    "solc"
  ]);

  // Ensure sources have operating system independent paths
  // i.e., convert backslashes to forward slashes; things like C: are left intact.
  var operatingSystemIndependentSources = {};

  Object.keys(sources).forEach(function(source) {
    // Turn all backslashes into forward slashes
    var replacement = source.replace(/\\/g, "/");

    // Turn G:/.../ into /G/.../ for Windows
<<<<<<< HEAD
    // Make sure not to break package imports.
    // TODO: Make this a regex instead?
    if (replacement[0] != "/" && replacement[1] == ":") {
=======
    if (replacement.length >= 2 && replacement[1] == ":") {
>>>>>>> e4612346
      replacement = "/" + replacement;
      replacement = replacement.replace(":", "");
    }

    // Save the result
    operatingSystemIndependentSources[replacement] = sources[source];
  });

  var solcStandardInput = {
    language: "Solidity",
    sources: {},
    settings: {
      optimizer: options.solc.optimizer,
      outputSelection: {
        "*": {
          "*": [
            "abi",
            "ast",
            "evm.bytecode.object",
            "evm.bytecode.sourceMap",
            "evm.deployedBytecode.object",
            "evm.deployedBytecode.sourceMap"
          ]
        },
      }
    }
  };

  // Nothing to compile? Bail.
  if (Object.keys(sources).length == 0) {
    return callback(null, [], []);
  }

  Object.keys(operatingSystemIndependentSources).forEach(function(file_path) {
    solcStandardInput.sources[file_path] = {
      content: operatingSystemIndependentSources[file_path]
    }
  });

  var result = solc.compileStandard(JSON.stringify(solcStandardInput));

  var standardOutput = JSON.parse(result);

  var errors = standardOutput.errors || [];
  var warnings = [];

  if (options.strict !== true) {
    warnings = errors.filter(function(error) {
      return error.severity == "warning";
    });

    errors = errors.filter(function(error) {
      return error.severity != "warning";
    });

    if (options.quiet !== true && warnings.length > 0) {
      options.logger.log(OS.EOL + "Compilation warnings encountered:" + OS.EOL);
      options.logger.log(warnings.map(function(warning) {
        return warning.formattedMessage;
      }).join());
    }
  }

  if (errors.length > 0) {
    options.logger.log("");
    return callback(new CompileError(standardOutput.errors.map(function(error) {
      return error.formattedMessage;
    }).join()));
  }

  var contracts = standardOutput.contracts;

  var returnVal = {};

  // This block has comments in it as it's being prepared for solc > 0.4.10
  Object.keys(contracts).forEach(function(source_path) {
    var files_contracts = contracts[source_path];

    Object.keys(files_contracts).forEach(function(contract_name) {
      var contract = files_contracts[contract_name];

      var contract_definition = {
        contract_name: contract_name,
        sourcePath: source_path,
        source: operatingSystemIndependentSources[source_path],
        sourceMap: contract.evm.bytecode.sourceMap,
        deployedSourceMap: contract.evm.deployedBytecode.sourceMap,
        ast: standardOutput.sources[source_path].legacyAST,
        abi: contract.abi,
        bytecode: "0x" + contract.evm.bytecode.object,
        deployedBytecode: "0x" + contract.evm.deployedBytecode.object,
        unlinked_binary: "0x" + contract.evm.bytecode.object // deprecated
      }

      // Go through the link references and replace them with older-style
      // identifiers. We'll do this until we're ready to making a breaking
      // change to this code.
      Object.keys(contract.evm.bytecode.linkReferences).forEach(function(file_name) {
        var fileLinks = contract.evm.bytecode.linkReferences[file_name];

        Object.keys(fileLinks).forEach(function(library_name) {
          var linkReferences = fileLinks[library_name] || [];

          contract_definition.bytecode = replaceLinkReferences(contract_definition.bytecode, linkReferences, library_name);
          contract_definition.unlinked_binary = replaceLinkReferences(contract_definition.unlinked_binary, linkReferences, library_name);
        });
      });

      // Now for the deployed bytecode
      Object.keys(contract.evm.deployedBytecode.linkReferences).forEach(function(file_name) {
        var fileLinks = contract.evm.deployedBytecode.linkReferences[file_name];

        Object.keys(fileLinks).forEach(function(library_name) {
          var linkReferences = fileLinks[library_name] || [];

          contract_definition.deployedBytecode = replaceLinkReferences(contract_definition.deployedBytecode, linkReferences, library_name);
        });
      });

      returnVal[contract_name] = contract_definition;
    });
  });

  // TODO: Is the third parameter needed?
  callback(null, returnVal, Object.keys(sources));
};

function replaceLinkReferences(bytecode, linkReferences, libraryName) {
  var linkId = "__" + libraryName;

  while (linkId.length < 40) {
    linkId += "_";
  }

  linkReferences.forEach(function(ref) {
    // ref.start is a byte offset. Convert it to character offset.
    var start = (ref.start * 2) + 2;

    bytecode = bytecode.substring(0, start) + linkId + bytecode.substring(start + 40);
  });

  return bytecode;
};


// contracts_directory: String. Directory where .sol files can be found.
// quiet: Boolean. Suppress output. Defaults to false.
// strict: Boolean. Return compiler warnings as errors. Defaults to false.
compile.all = function(options, callback) {
  var self = this;
  find_contracts(options.contracts_directory, function(err, files) {
    options.paths = files;
    compile.with_dependencies(options, callback);
  });
};

// contracts_directory: String. Directory where .sol files can be found.
// build_directory: String. Optional. Directory where .sol.js files can be found. Only required if `all` is false.
// all: Boolean. Compile all sources found. Defaults to true. If false, will compare sources against built files
//      in the build directory to see what needs to be compiled.
// quiet: Boolean. Suppress output. Defaults to false.
// strict: Boolean. Return compiler warnings as errors. Defaults to false.
compile.necessary = function(options, callback) {
  var self = this;
  options.logger = options.logger || console;

  Profiler.updated(options, function(err, updated) {
    if (err) return callback(err);

    if (updated.length == 0 && options.quiet != true) {
      return callback(null, [], {});
    }

    options.paths = updated;
    compile.with_dependencies(options, callback);
  });
};

compile.with_dependencies = function(options, callback) {
  options.logger = options.logger || console;
  options.contracts_directory = options.contracts_directory || process.cwd();

  expect.options(options, [
    "paths",
    "working_directory",
    "contracts_directory",
    "resolver"
  ]);

  var config = Config.default().merge(options);

  var self = this;
  Profiler.required_sources(config.with({
    paths: options.paths,
    base_path: options.contracts_directory,
    resolver: options.resolver
  }), function(err, result) {
    if (err) return callback(err);

    if (options.quiet != true) {
      Object.keys(result).sort().forEach(function(import_path) {
        var display_path = import_path;
        if (path.isAbsolute(import_path)) {
          display_path = "." + path.sep + path.relative(options.working_directory, import_path);
        }
        options.logger.log("Compiling " + display_path + "...");
      });
    }

    compile(result, options, callback);
  });
};

module.exports = compile;<|MERGE_RESOLUTION|>--- conflicted
+++ resolved
@@ -53,13 +53,7 @@
     var replacement = source.replace(/\\/g, "/");
 
     // Turn G:/.../ into /G/.../ for Windows
-<<<<<<< HEAD
-    // Make sure not to break package imports.
-    // TODO: Make this a regex instead?
-    if (replacement[0] != "/" && replacement[1] == ":") {
-=======
     if (replacement.length >= 2 && replacement[1] == ":") {
->>>>>>> e4612346
       replacement = "/" + replacement;
       replacement = replacement.replace(":", "");
     }
