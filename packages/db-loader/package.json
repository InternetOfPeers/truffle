--- conflicted
+++ resolved
@@ -12,11 +12,7 @@
   "bugs": {
     "url": "https://github.com/trufflesuite/truffle/issues"
   },
-<<<<<<< HEAD
-  "version": "0.1.25-typescript-migrations.0",
-=======
   "version": "0.1.25",
->>>>>>> 074c8ac1
   "main": "dist/index.js",
   "keywords": [
     "ethereum",
@@ -35,11 +31,7 @@
     "prepare": "yarn build"
   },
   "optionalDependencies": {
-<<<<<<< HEAD
-    "@truffle/db": "^1.0.15-typescript-migrations.0"
-=======
     "@truffle/db": "^1.0.15"
->>>>>>> 074c8ac1
   },
   "devDependencies": {
     "typescript": "^4.1.4"
