--- conflicted
+++ resolved
@@ -15,17 +15,7 @@
 import { EvmInfo } from "../types/evm";
 import { DecoderRequest, GeneratorJunk } from "../types/request";
 
-<<<<<<< HEAD
-export default function* decode(dataType: Types.Type, pointer: Pointer.DataPointer, info: EvmInfo, base: number = 0): IterableIterator<Values.Value | DecoderRequest | GeneratorJunk> {
-=======
-export default function* decode(definition: AstDefinition, pointer: Pointer.DataPointer, info: EvmInfo): IterableIterator<Values.Result | DecoderRequest | GeneratorJunk> {
-  let dataType = Types.definitionToType(definition);
-  debug("definition %O", definition);
-  return yield* decodePointer(dataType, pointer, info);
-}
-
-export function* decodePointer(dataType: Types.Type, pointer: Pointer.DataPointer, info: EvmInfo): IterableIterator<Values.Result | DecoderRequest | GeneratorJunk> {
->>>>>>> 45cafa91
+export default function* decode(dataType: Types.Type, pointer: Pointer.DataPointer, info: EvmInfo, base: number = 0): IterableIterator<Values.Result | DecoderRequest | GeneratorJunk> {
   debug("type %O", dataType);
   debug("pointer %O", pointer);
 
