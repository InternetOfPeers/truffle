--- conflicted
+++ resolved
@@ -22,15 +22,9 @@
    */
   parseCode(hexString: string, numInstructions: number = null) {
     // Convert to an array of bytes
-<<<<<<< HEAD
-    let code: Array<number> = (
-      hexString.slice(2).match(/(..?)/g) || []
-    ).map(hex => parseInt(hex, 16));
-=======
     let code = new Uint8Array(
       (hexString.slice(2).match(/(..?)/g) || []).map(hex => parseInt(hex, 16))
     );
->>>>>>> 77689be1
 
     const stripMetadata = numInstructions === null;
 
