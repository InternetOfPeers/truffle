--- conflicted
+++ resolved
@@ -5,11 +5,8 @@
 const link = require("./src/actions/link");
 const create = require("./src/actions/new");
 const Legacy = require("truffle-legacy-system");
-<<<<<<< HEAD
 const ENS = require("./ens");
-=======
 const { getLegacyNetworkTypes } = require("truffle-interface-adapter");
->>>>>>> 1ca8d311
 
 class Deployer extends Deployment {
   constructor(options) {
