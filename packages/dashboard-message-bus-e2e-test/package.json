--- conflicted
+++ resolved
@@ -1,11 +1,7 @@
 {
   "private": true,
   "name": "@truffle/dashboard-message-bus-e2e-test",
-<<<<<<< HEAD
-  "version": "0.1.3-typescript-migrations.0",
-=======
   "version": "0.1.3",
->>>>>>> 074c8ac1
   "description": "Private e2e test package for testing the dashboard-message-bus and the dashboard-message-bus-client without circular dependencies",
   "scripts": {
     "test": "jest --verbose"
@@ -28,15 +24,9 @@
   },
   "devDependencies": {
     "@ganache/ethereum": "^0.1.5",
-<<<<<<< HEAD
-    "@truffle/dashboard": "^0.1.10-typescript-migrations.0",
-    "@truffle/dashboard-message-bus": "^0.1.6",
-    "@truffle/dashboard-message-bus-client": "^0.1.3-typescript-migrations.0",
-=======
     "@truffle/dashboard": "^0.1.10",
     "@truffle/dashboard-message-bus": "^0.1.6",
     "@truffle/dashboard-message-bus-client": "^0.1.3",
->>>>>>> 074c8ac1
     "@truffle/dashboard-message-bus-common": "^0.1.2",
     "@types/debug": "^4.1.5",
     "@types/jest": "^27.0.3",
