--- conflicted
+++ resolved
@@ -1,80 +1,24 @@
-<<<<<<< HEAD
 import NetworkIndicator from "../Network/NetworkIndicator";
-import {useNetwork} from "wagmi";
+import { useNetwork} from "wagmi";
 import WalletModal from "src/components/Modal/WalletModal";
-=======
-import { providers } from "ethers";
-import { useEffect, useState } from "react";
-import { getDisplayName } from "../../utils/utils";
-import NetworkIndicator from "../common/NetworkIndicator";
-import { useAccount, useConnect, useNetwork } from "wagmi";
-import Button from "../common/Button";
->>>>>>> 7b48ae86
 
 interface Props {
   disconnect: () => void;
 }
-<<<<<<< HEAD
-=======
 
 function Header({ disconnect }: Props) {
-  const [displayName, setDisplayName] = useState<string>();
-
-  const [{ data: accountData }] = useAccount();
-  const [{ data: networkData }] = useNetwork();
-  const [{ data: connectData }] = useConnect();
-
-  useEffect(() => {
-    const updateAccountDisplay = async (
-      provider: providers.Web3Provider,
-      address: string
-    ) => {
-      setDisplayName(await getDisplayName(provider, address));
-    };
-
-    if (!connectData.connected) {
-      setDisplayName(undefined);
-    }
-
-    if (!connectData || !accountData) return;
-    updateAccountDisplay(
-      connectData.connector?.getProvider(),
-      accountData.address
-    );
-  }, [connectData, accountData]);
->>>>>>> 7b48ae86
-
-function Header({disconnect}: Props) {
   const [{data: networkData}] = useNetwork();
   return (
-<<<<<<< HEAD
     <header className={"w-full grid grid-cols-2 py-2 px-4 border-b-2 border-truffle-light text-md uppercase"}>
       <div className={"flex justify-start items-center"}>
         <span className={"inline-flex items-center gap-3"}>
-          <img src={"/truffle-logomark.svg"} width="32px" alt={'Truffle Logo'}/>
+          <img src={"/truffle-logomark.svg"} width="32px" alt="Truffle Logo" />
           Truffle Dashboard
         </span>
       </div>
       <div className={"flex justify-end items-center gap-4 text-md"}>
         {networkData.chain?.id && <NetworkIndicator chainId={networkData.chain.id}/>}
         <WalletModal onDisconnect={disconnect}/>
-=======
-    <header className="grid grid-cols-2 py-2 px-4 border-b-2 border-truffle-light text-md uppercase">
-      <div className="flex justify-start items-center">
-        <span className="inline-flex items-center gap-3">
-          <img src={"/truffle-logomark.svg"} width="32px" alt="Truffle Logo" />
-          Truffle Dashboard
-        </span>
-      </div>
-      <div className="flex justify-end items-center gap-4 text-md">
-        {networkData.chain?.id && (
-          <NetworkIndicator chainId={networkData.chain.id} />
-        )}
-        {networkData.chain?.id && (
-          <Button onClick={disconnect} text="disconnect" />
-        )}
-        <div>{displayName}</div>
->>>>>>> 7b48ae86
       </div>
     </header>
   );
