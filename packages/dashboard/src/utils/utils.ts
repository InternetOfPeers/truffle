--- conflicted
+++ resolved
@@ -73,12 +73,8 @@
   request: DashboardProviderMessage,
   provider: any,
   connector: any,
-<<<<<<< HEAD
   responseSocket: WebSocket,
   responseProcessor: (method: string, payload: any) => void
-=======
-  responseSocket: WebSocket
->>>>>>> 7b48ae86
 ) => {
   const responsePayload = await forwardDashboardProviderRequest(
     provider,
@@ -89,10 +85,7 @@
     id: request.id,
     payload: responsePayload
   };
-<<<<<<< HEAD
   responseProcessor(request.payload.method, responsePayload);
-=======
->>>>>>> 7b48ae86
   respond(response, responseSocket);
 };
 
@@ -157,8 +150,7 @@
 };
 
 export const shortenAddress = (address: string) => {
-<<<<<<< HEAD
-  return `${address.substr(0, 6)}...${address.substr(address.length - 4, 4)}`;
+  return `${address.slice(0, 6)}...${address.slice(-4)}`;
 };
 
 export function useCopyClipboard(
@@ -185,8 +177,4 @@
   }, [isCopied, setIsCopied, timeout]);
 
   return [isCopied, staticCopy];
-}
-=======
-  return `${address.slice(0, 6)}...${address.slice(-4)}`;
-};
->>>>>>> 7b48ae86
+}