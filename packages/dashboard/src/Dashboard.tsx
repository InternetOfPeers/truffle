import WebSocket from "isomorphic-ws";
import {
  DashboardProviderMessage,
  connectToMessageBusWithRetries,
  isDashboardProviderMessage,
  isInvalidateMessage,
  isDebugMessage,
  Message,
  base64ToJson
} from "@truffle/dashboard-message-bus";
<<<<<<< HEAD
import {useEffect, useState} from "react";
import {getPorts} from "./utils/utils";
=======
import { useWeb3React } from "@web3-react/core";
import { useEffect, useState } from "react";
import { getPorts, respond } from "./utils/utils";
>>>>>>> ac2f6c49
import Header from "./components/Header/Header";
import DashboardProvider from "./components/DashboardProvider/DashboardProvider";
import ConnectNetwork from "./components/ConnectNetwork";
import ConfirmNetworkChanged from "./components/ConfirmNetworkChange";
import {useAccount, useConnect, useNetwork} from "wagmi";

function Dashboard() {
  const [paused, setPaused] = useState<boolean>(false);
  const [connectedChainId, setConnectedChainId] = useState<number | undefined>();
  const [chainId, setChainId] = useState<number>();
  const [socket, setSocket] = useState<WebSocket | undefined>();
  const [dashboardProviderRequests, setDashboardProviderRequests] = useState<DashboardProviderMessage[]>([]);

  const [{data}] = useNetwork();
  const [{}, disconnect] = useAccount();
  const [{data: connectData}] = useConnect();


  useEffect(() => {
    setChainId(data.chain?.id);

    if (!chainId || !socket) return;
    if (connectedChainId) {
      if (connectedChainId !== chainId) setPaused(true);
      if (connectedChainId === chainId) setPaused(false);
    } else {
      setConnectedChainId(chainId);
    }
  }, [data, connectData, socket, chainId, connectedChainId]);

  const initializeSocket = async () => {
    if (socket && socket.readyState === WebSocket.OPEN) return;

    const messageBusHost = window.location.hostname;
    const {subscribePort} = await getPorts();
    const connectedSocket = await connectToMessageBusWithRetries(
      subscribePort,
      messageBusHost
    );

    connectedSocket.addEventListener(
      "message",
      (event: WebSocket.MessageEvent) => {
        if (typeof event.data !== "string") {
          event.data = event.data.toString();
        }

        const message = base64ToJson(event.data) as Message;

        console.debug("Received message", message);

        if (isDashboardProviderMessage(message)) {
          setDashboardProviderRequests(previousRequests => [
            ...previousRequests,
            message
          ]);
        } else if (isInvalidateMessage(message)) {
          setDashboardProviderRequests(previousRequests =>
            previousRequests.filter(request => request.id !== message.payload)
          );
        } else if (isDebugMessage(message)) {
          const { payload } = message;
          console.log(payload.message);
          respond({ id: message.id }, connectedSocket);
        }
      }
    );

    connectedSocket.send("ready");

    setSocket(connectedSocket);
  };

  const disconnectAccount = () => {
    console.log("Disconnecting:");
    // turn everything off.
    disconnect();
    setConnectedChainId(undefined);
    setPaused(false);
    socket?.close();
    setSocket(undefined);
  };

  return (
    <div className="h-full min-h-screen bg-gradient-to-b from-truffle-lighter to-truffle-light">
      <Header disconnect={disconnectAccount}/>
      {paused && chainId && connectedChainId && (
        <ConfirmNetworkChanged
          newChainId={chainId}
          previousChainId={connectedChainId}
          confirm={() => setConnectedChainId(chainId)}
        />
      )}
      {!paused && !socket && <ConnectNetwork confirm={initializeSocket}/>}
      {!paused && socket && (
        <DashboardProvider
          paused={paused}
          socket={socket}
          requests={dashboardProviderRequests}
          setRequests={setDashboardProviderRequests}
        />
      )}
    </div>
  );
}

export default Dashboard;<|MERGE_RESOLUTION|>--- conflicted
+++ resolved
@@ -8,14 +8,8 @@
   Message,
   base64ToJson
 } from "@truffle/dashboard-message-bus";
-<<<<<<< HEAD
 import {useEffect, useState} from "react";
-import {getPorts} from "./utils/utils";
-=======
-import { useWeb3React } from "@web3-react/core";
-import { useEffect, useState } from "react";
-import { getPorts, respond } from "./utils/utils";
->>>>>>> ac2f6c49
+import {getPorts, respond } from "./utils/utils";
 import Header from "./components/Header/Header";
 import DashboardProvider from "./components/DashboardProvider/DashboardProvider";
 import ConnectNetwork from "./components/ConnectNetwork";
