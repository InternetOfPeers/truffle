{
  "name": "@truffle/dashboard",
  "description": "Web-server component for signing CLI transactions with browser",
  "license": "MIT",
  "author": "Rosco Kalis <roscokalis@gmail.com>",
  "repository": {
    "type": "git",
    "url": "https://github.com/trufflesuite/truffle.git",
    "directory": "packages/dashboard"
  },
  "bugs": {
    "url": "https://github.com/trufflesuite/truffle/issues"
  },
<<<<<<< HEAD
  "version": "0.1.10-typescript-migrations.0",
=======
  "version": "0.1.10",
>>>>>>> 074c8ac1
  "main": "dist/lib/index.js",
  "browser": {
    "ws": false
  },
  "files": [
    "dist/bin",
    "dist/lib"
  ],
  "scripts": {
    "build": "yarn build:react && yarn build:server && yarn copy:react",
    "build:react": "cross-env DISABLE_ESLINT_PLUGIN=true SKIP_PREFLIGHT_CHECK=true craco build",
    "build:server": "tsc -p tsconfig.server.json",
    "copy:react": "cpy build/** dist/lib/dashboard-frontend/ --parents --dot",
    "prepare": "yarn build",
    "start": "concurrently --kill-others \"yarn start:dev-server\" \"NODE_ENV=\"development\" yarn start:react\"",
    "start:dev-server": "ts-node --project tsconfig.server.json bin/start-dev-server.ts",
    "start:prebuilt": "node dist/bin/start-dev-server.js",
    "start:react": "cross-env DISABLE_ESLINT_PLUGIN=true SKIP_PREFLIGHT_CHECK=true craco start",
    "test": "jest --passWithNoTests"
  },
  "types": "dist/lib/index.d.ts",
  "dependencies": {
    "@truffle/dashboard-message-bus": "^0.1.6",
<<<<<<< HEAD
    "@truffle/dashboard-message-bus-client": "^0.1.3-typescript-migrations.0",
=======
    "@truffle/dashboard-message-bus-client": "^0.1.3",
>>>>>>> 074c8ac1
    "@truffle/dashboard-message-bus-common": "^0.1.2",
    "cors": "^2.8.5",
    "debug": "^4.3.2",
    "express": "^4.17.1",
    "get-port": "^5.1.1",
    "isomorphic-ws": "^4.0.1",
    "open": "^8.4.0",
    "ws": "^7.2.0"
  },
  "devDependencies": {
    "@craco/craco": "^6.4.3",
    "@testing-library/jest-dom": "^5.16.1",
    "@testing-library/react": "^12.1.2",
    "@testing-library/user-event": "^13.5.0",
    "@types/cors": "^2.8.12",
    "@types/ethereum-protocol": "^1.0.2",
    "@types/express": "^4.17.13",
    "@types/jest": "27.4.1",
    "@types/node": "^12.0.0",
    "@types/react": "^17.0.37",
    "@types/react-dom": "^17.0.11",
    "@types/ws": "^7.2.0",
    "autoprefixer": "^9",
    "axios": "0.27.2",
    "concurrently": "^6.5.1",
    "cpy-cli": "^3.1.1",
    "cross-env": "^7.0.3",
    "delay": "^5.0.0",
    "ethereum-protocol": "^1.0.1",
    "ethers": "^5.6.1",
    "postcss": "^8",
    "react": "^17.0.2",
    "react-dom": "^17.0.2",
    "react-json-view": "^1.21.3",
    "react-scripts": "^4.0.0",
    "tailwindcss": "npm:@tailwindcss/postcss7-compat",
    "ts-jest": "28.0.6",
    "ts-node": "10.7.0",
    "typescript": "^4.1.4",
    "wagmi": "^0.2.21"
  },
  "publishConfig": {
    "access": "public"
  },
  "browserslist": {
    "production": [
      ">0.2%",
      "not dead",
      "not op_mini all"
    ],
    "development": [
      "last 1 chrome version",
      "last 1 firefox version",
      "last 1 safari version"
    ]
  }
}<|MERGE_RESOLUTION|>--- conflicted
+++ resolved
@@ -11,11 +11,7 @@
   "bugs": {
     "url": "https://github.com/trufflesuite/truffle/issues"
   },
-<<<<<<< HEAD
-  "version": "0.1.10-typescript-migrations.0",
-=======
   "version": "0.1.10",
->>>>>>> 074c8ac1
   "main": "dist/lib/index.js",
   "browser": {
     "ws": false
@@ -39,11 +35,7 @@
   "types": "dist/lib/index.d.ts",
   "dependencies": {
     "@truffle/dashboard-message-bus": "^0.1.6",
-<<<<<<< HEAD
-    "@truffle/dashboard-message-bus-client": "^0.1.3-typescript-migrations.0",
-=======
     "@truffle/dashboard-message-bus-client": "^0.1.3",
->>>>>>> 074c8ac1
     "@truffle/dashboard-message-bus-common": "^0.1.2",
     "cors": "^2.8.5",
     "debug": "^4.3.2",
