--- conflicted
+++ resolved
@@ -42,26 +42,6 @@
     "open": "^8.4.0",
     "ws": "^7.2.0"
   },
-<<<<<<< HEAD
-  "scripts": {
-    "start:react": "DISABLE_ESLINT_PLUGIN=true SKIP_PREFLIGHT_CHECK=true craco start",
-    "start:prebuilt": "node dist/bin/start-dev-server.js",
-    "start:dev-server": "ts-node --project tsconfig.server.json bin/start-dev-server.ts",
-    "start": "concurrently --kill-others \"yarn start:dev-server\" \"NODE_ENV=\"development\" yarn start:react\"",
-    "build:react": "DISABLE_ESLINT_PLUGIN=true SKIP_PREFLIGHT_CHECK=true craco build",
-    "build:server": "tsc -p tsconfig.server.json",
-    "copy:react": "cpy build/** dist/lib/dashboard-frontend/ --parents --dot",
-    "build": "yarn build:react && yarn build:server && yarn copy:react",
-    "prepare": "yarn build",
-    "test": "jest"
-  },
-  "browserslist": [
-    ">0.2%",
-    "not dead",
-    "not op_mini all"
-  ],
-=======
->>>>>>> d407ebcf
   "devDependencies": {
     "@craco/craco": "^6.4.3",
     "@testing-library/jest-dom": "^5.16.1",
