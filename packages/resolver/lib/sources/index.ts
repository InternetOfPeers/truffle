export { EthPMv1 } from "./ethpm-v1";
export { NPM } from "./npm";
export { GlobalNPM } from "./globalnpm";
export { FS } from "./fs";
<<<<<<< HEAD
export { Truffle } from "./truffle/index";
=======
export { Truffle } from "./truffle";
export { ABI } from "./abi";
>>>>>>> 333b6bd8
<|MERGE_RESOLUTION|>--- conflicted
+++ resolved
@@ -2,9 +2,5 @@
 export { NPM } from "./npm";
 export { GlobalNPM } from "./globalnpm";
 export { FS } from "./fs";
-<<<<<<< HEAD
-export { Truffle } from "./truffle/index";
-=======
 export { Truffle } from "./truffle";
-export { ABI } from "./abi";
->>>>>>> 333b6bd8
+export { ABI } from "./abi";