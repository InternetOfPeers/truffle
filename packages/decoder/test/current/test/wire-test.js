--- conflicted
+++ resolved
@@ -18,15 +18,11 @@
   let Contracts;
 
   before("Create Provider", async function () {
-<<<<<<< HEAD
-    provider = Ganache.provider({ seed: "decoder", gasLimit: 7000000 });
-=======
     provider = Ganache.provider({
       seed: "decoder",
       gasLimit: 7000000,
       vmErrorsOnRPCResponse: false
     });
->>>>>>> 578df8af
     web3 = new Web3(provider);
   });
 
