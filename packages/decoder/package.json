{
  "name": "@truffle/decoder",
  "description": "A decoder for Solidity variables of all sorts",
  "license": "MIT",
  "author": "Mike Seese and Harry Altman",
  "homepage": "https://github.com/trufflesuite/truffle#readme",
  "repository": {
    "type": "git",
    "url": "https://github.com/trufflesuite/truffle.git",
    "directory": "packages/decoder"
  },
  "bugs": {
    "url": "https://github.com/trufflesuite/truffle/issues"
  },
  "version": "4.6.0",
  "main": "dist/index.js",
  "directories": {
    "lib": "lib"
  },
  "scripts": {
    "build": "tsc",
    "prepare": "yarn build",
    "start": "tsc --watch",
    "test": "mocha ./test/current/test/* ./test/legacy/test/*"
  },
  "types": "dist/index.d.ts",
  "dependencies": {
    "@truffle/abi-utils": "^0.2.1",
    "@truffle/codec": "^0.11.0",
    "@truffle/compile-common": "^0.7.7",
<<<<<<< HEAD
    "@truffle/encoder": "^0.1.0-0",
    "@truffle/source-map-utils": "^1.3.43",
=======
    "@truffle/source-map-utils": "^1.3.44",
>>>>>>> c7b6e027
    "bn.js": "^5.1.3",
    "debug": "^4.3.1",
    "web3": "1.3.6"
  },
  "devDependencies": {
    "@truffle/config": "^1.2.42",
    "@truffle/contract-schema": "^3.4.1",
    "@truffle/migrate": "^3.2.28",
    "@truffle/provider": "^0.2.32",
<<<<<<< HEAD
    "@truffle/workflow-compile": "^3.2.13",
    "@types/big.js": "^6.0.2",
=======
    "@truffle/workflow-compile": "^3.2.14",
    "@types/big.js": "^4.0.5",
>>>>>>> c7b6e027
    "@types/bn.js": "^4.11.4",
    "@types/debug": "^4.1.5",
    "@types/web3": "^1.0.20",
    "chai": "^4.2.0",
    "ganache-core": "2.13.0",
    "lodash.clonedeep": "^4.5.0",
    "lodash.flatten": "^4.4.0",
    "mocha": "8.1.2",
    "tmp": "^0.2.1",
    "typescript": "^4.1.4"
  },
  "keywords": [
    "abi",
    "contract",
    "decoder",
    "encoder",
    "ethereum",
    "solidity",
    "state"
  ],
  "publishConfig": {
    "access": "public"
  },
  "gitHead": "6b84be7849142588ef2e3224d8a9d7c2ceeb6e4a"
}<|MERGE_RESOLUTION|>--- conflicted
+++ resolved
@@ -28,12 +28,8 @@
     "@truffle/abi-utils": "^0.2.1",
     "@truffle/codec": "^0.11.0",
     "@truffle/compile-common": "^0.7.7",
-<<<<<<< HEAD
     "@truffle/encoder": "^0.1.0-0",
-    "@truffle/source-map-utils": "^1.3.43",
-=======
     "@truffle/source-map-utils": "^1.3.44",
->>>>>>> c7b6e027
     "bn.js": "^5.1.3",
     "debug": "^4.3.1",
     "web3": "1.3.6"
@@ -43,13 +39,8 @@
     "@truffle/contract-schema": "^3.4.1",
     "@truffle/migrate": "^3.2.28",
     "@truffle/provider": "^0.2.32",
-<<<<<<< HEAD
-    "@truffle/workflow-compile": "^3.2.13",
+    "@truffle/workflow-compile": "^3.2.14",
     "@types/big.js": "^6.0.2",
-=======
-    "@truffle/workflow-compile": "^3.2.14",
-    "@types/big.js": "^4.0.5",
->>>>>>> c7b6e027
     "@types/bn.js": "^4.11.4",
     "@types/debug": "^4.1.5",
     "@types/web3": "^1.0.20",
