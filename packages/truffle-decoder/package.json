{
  "name": "truffle-decoder",
<<<<<<< HEAD
  "version": "0.1.0",
  "description": "A library that provides high-level decoding of Solidity contract variables",
  "main": "dist/index.js",
  "types": "lib/index.ts",
=======
  "version": "3.0.5",
  "description": "A library that provides both high and low level decoding of Ethereum contract variables",
  "main": "dist/interface/index.js",
  "types": "lib/interface/index.ts",
>>>>>>> d7c68eb2
  "directories": {
    "lib": "lib"
  },
  "scripts": {
    "prepare": "yarn build",
    "build": "node_modules/.bin/tsc",
    "start": "node_modules/.bin/tsc --watch",
    "test": "cd test && truffle test"
  },
  "repository": "https://github.com/trufflesuite/truffle/tree/master/packages/truffle-decoder",
  "keywords": [
    "ethereum",
    "solidity",
    "contract",
    "state",
    "decoder"
  ],
  "author": "Mike Seese and Harry Altman",
  "license": "MIT",
  "bugs": {
    "url": "https://github.com/trufflesuite/truffle/issues"
  },
  "homepage": "https://github.com/trufflesuite/truffle#readme",
<<<<<<< HEAD
=======
  "devDependencies": {
    "@types/bn.js": "^4.11.2",
    "@types/debug": "^0.0.31",
    "@types/lodash": "^4.14.116",
    "@types/lodash.clonedeep": "^4.5.4",
    "@types/lodash.isequal": "^4.5.4",
    "@types/lodash.merge": "^4.6.4",
    "@types/web3": "^1.0.5",
    "json-schema-to-typescript": "^5.5.0",
    "truffle-contract-schema": "^3.0.11",
    "typescript": "^3.1.3"
  },
>>>>>>> d7c68eb2
  "dependencies": {
    "abi-decoder": "^1.2.0",
    "async-eventemitter": "^0.2.4",
    "bn.js": "^4.11.8",
    "debug": "^4.1.1",
    "json-schema-to-typescript": "^6.1.3",
    "lodash.isequal": "^4.5.0",
<<<<<<< HEAD
    "truffle-contract-schema": "^3.0.9",
    "truffle-decode-utils": "^1.0.12",
    "truffle-decoder-core": "^3.0.3",
=======
    "lodash.merge": "^4.6.1",
    "truffle-decode-utils": "^1.0.14",
>>>>>>> d7c68eb2
    "web3": "1.0.0-beta.37"
  },
  "devDependencies": {
    "@types/bn.js": "^4.11.5",
    "@types/debug": "^4.1.4",
    "@types/lodash.isequal": "^4.5.5",
    "@types/web3": "1.0.18",
    "typescript": "^3.5.1"
  }
}<|MERGE_RESOLUTION|>--- conflicted
+++ resolved
@@ -1,16 +1,9 @@
 {
   "name": "truffle-decoder",
-<<<<<<< HEAD
   "version": "0.1.0",
   "description": "A library that provides high-level decoding of Solidity contract variables",
   "main": "dist/index.js",
   "types": "lib/index.ts",
-=======
-  "version": "3.0.5",
-  "description": "A library that provides both high and low level decoding of Ethereum contract variables",
-  "main": "dist/interface/index.js",
-  "types": "lib/interface/index.ts",
->>>>>>> d7c68eb2
   "directories": {
     "lib": "lib"
   },
@@ -34,21 +27,6 @@
     "url": "https://github.com/trufflesuite/truffle/issues"
   },
   "homepage": "https://github.com/trufflesuite/truffle#readme",
-<<<<<<< HEAD
-=======
-  "devDependencies": {
-    "@types/bn.js": "^4.11.2",
-    "@types/debug": "^0.0.31",
-    "@types/lodash": "^4.14.116",
-    "@types/lodash.clonedeep": "^4.5.4",
-    "@types/lodash.isequal": "^4.5.4",
-    "@types/lodash.merge": "^4.6.4",
-    "@types/web3": "^1.0.5",
-    "json-schema-to-typescript": "^5.5.0",
-    "truffle-contract-schema": "^3.0.11",
-    "typescript": "^3.1.3"
-  },
->>>>>>> d7c68eb2
   "dependencies": {
     "abi-decoder": "^1.2.0",
     "async-eventemitter": "^0.2.4",
@@ -56,14 +34,10 @@
     "debug": "^4.1.1",
     "json-schema-to-typescript": "^6.1.3",
     "lodash.isequal": "^4.5.0",
-<<<<<<< HEAD
     "truffle-contract-schema": "^3.0.9",
     "truffle-decode-utils": "^1.0.12",
     "truffle-decoder-core": "^3.0.3",
-=======
-    "lodash.merge": "^4.6.1",
     "truffle-decode-utils": "^1.0.14",
->>>>>>> d7c68eb2
     "web3": "1.0.0-beta.37"
   },
   "devDependencies": {
