--- conflicted
+++ resolved
@@ -31,15 +31,9 @@
     "async-eventemitter": "^0.2.4",
     "bn.js": "^4.11.8",
     "debug": "^4.1.1",
-<<<<<<< HEAD
     "lodash.isequal": "^4.5.0",
     "truffle-codec": "^3.0.3",
-=======
-    "json-schema-to-typescript": "^6.1.3",
-    "truffle-contract-schema": "^3.0.9",
-    "truffle-decoder-core": "^3.0.3",
->>>>>>> 498f4b38
-    "truffle-decode-utils": "^1.0.14",
+    "truffle-codec-utils": "^1.0.14",
     "web3": "1.0.0-beta.37"
   },
   "devDependencies": {
