--- conflicted
+++ resolved
@@ -82,11 +82,7 @@
     initInterface(this, options);
   }
 
-<<<<<<< HEAD
-  setNetworkType(networkType: NetworkType, options?: Web3ShimOptions) {
-=======
-  public setNetworkType(networkType: NetworkType) {
->>>>>>> 18f422dc
+  public setNetworkType(networkType: NetworkType, options?: Web3ShimOptions) {
     this.networkType = networkType;
     initInterface(this, options);
   }
