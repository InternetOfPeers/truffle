--- conflicted
+++ resolved
@@ -4,18 +4,12 @@
 import { EthereumDefinition } from "./ethereum-overloads";
 import { QuorumDefinition } from "./quorum-overloads";
 import { FabricEvmDefinition } from "./fabric-evm-overloads";
-<<<<<<< HEAD
-=======
 import { Web3JsDefinition } from "./web3-js-definition";
->>>>>>> 2b5adb99
 
 const initInterface = async (web3Shim: Web3Shim) => {
   const networkTypes: NetworkTypesConfig = new Map(
     Object.entries({
-<<<<<<< HEAD
-=======
       web3js: Web3JsDefinition,
->>>>>>> 2b5adb99
       ethereum: EthereumDefinition,
       quorum: QuorumDefinition,
       "fabric-evm": FabricEvmDefinition
@@ -84,11 +78,8 @@
     this.networkType = networkType;
     initInterface(this);
   }
-<<<<<<< HEAD
 
   public getNetworkId() {
     return this.eth.net.getId();
   }
-=======
->>>>>>> 2b5adb99
 }