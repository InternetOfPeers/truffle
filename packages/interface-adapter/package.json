--- conflicted
+++ resolved
@@ -7,11 +7,7 @@
   "bugs": {
     "url": "https://github.com/trufflesuite/truffle/issues"
   },
-<<<<<<< HEAD
-  "version": "0.5.2-alphaTez.3",
-=======
   "version": "0.4.3",
->>>>>>> 7c19713c
   "main": "dist/index.js",
   "directories": {
     "lib": "lib"
@@ -24,17 +20,13 @@
   },
   "dependencies": {
     "@taquito/taquito": "5.2.0-beta.1",
-    "@truffle/config": "^1.2.12-alphaTez.3",
+    "@truffle/config": "^1.2.11",
     "bn.js": "^4.11.8",
     "ethers": "^4.0.32",
     "lodash": "^4.17.13",
     "web3": "1.2.1"
   },
   "devDependencies": {
-<<<<<<< HEAD
-=======
-    "@truffle/provider": "^0.2.6",
->>>>>>> 7c19713c
     "@types/bn.js": "^4.11.4",
     "@types/lodash": "^4.14.136",
     "@types/mocha": "^5.2.6",
