const fs = require("fs");
const path = require("path");
const Parser = require("../parser");
const CompilerSupplier = require("../compilerSupplier");
const assert = require("assert");

describe("Parser", () => {
  let source = null;
  let solc;

  before("get code", async () => {
    source = fs.readFileSync(
      path.join(__dirname, "./sources/v0.4.15/MyContract.sol"),
      "utf-8"
    );

    supplierOptions = {
      solcConfig: { version: null },
      events: { emit: () => {} }
    };
    const supplier = new CompilerSupplier(supplierOptions);
    ({ solc } = await supplier.load());
  });

  it("should return correct imports with solcjs", () => {
    const imports = Parser.parseImports(source, solc);

    // Note that this test is important because certain parts of the solidity
    // output cuts off path prefixes like "./" and "../../../". If we get the
    // imports list incorrectly, we'll have collisions.
    const expected = [
      "./Dependency.sol",
      "./path/to/AnotherDep.sol",
      "../../../path/to/AnotherDep.sol",
      "ethpmpackage/Contract.sol",
      "./somePath.sol",
      "./someImportWithNoSpace.sol"
    ];

    assert.deepEqual(imports, expected);
  });

<<<<<<< HEAD
  it("should return correct imports with native solc [ @native ]", () => {
    const options = {
      events: { emit: () => {} },
      solcConfig: { version: "native" }
    };
    const nativeSupplier = new CompilerSupplier(options);
=======
  it.skip("should return correct imports with native solc [ @native ]", () => {
    const config = { version: "native" };
    const nativeSupplier = new CompilerSupplier(config);
>>>>>>> 96330bd9
    nativeSupplier.load().then(({ solc }) => {
      const imports = Parser.parseImports(source, solc);
      // Note that this test is important because certain parts of the solidity
      // output cuts off path prefixes like "./" and "../../../". If we get the
      // imports list incorrectly, we'll have collisions.
      const expected = [
        "./Dependency.sol",
        "./path/to/AnotherDep.sol",
        "../../../path/to/AnotherDep.sol",
        "ethpmpackage/Contract.sol"
      ];

      assert.deepEqual(imports, expected);
    });
  });

<<<<<<< HEAD
  it("should return correct imports with docker solc [ @native ]", () => {
    const options = {
      events: { emit: () => {} },
      solcConfig: {
        docker: true,
        version: "0.4.25"
      }
    };
    const dockerSupplier = new CompilerSupplier(options);
=======
  it.skip("should return correct imports with docker solc [ @native ]", () => {
    const config = { docker: true, version: "0.4.25" };
    const dockerSupplier = new CompilerSupplier(config);
>>>>>>> 96330bd9
    dockerSupplier.load().then(({ solc }) => {
      const imports = Parser.parseImports(source, solc);
      // Note that this test is important because certain parts of the solidity
      // output cuts off path prefixes like "./" and "../../../". If we get the
      // imports list incorrectly, we'll have collisions.
      const expected = [
        "./Dependency.sol",
        "./path/to/AnotherDep.sol",
        "../../../path/to/AnotherDep.sol",
        "ethpmpackage/Contract.sol"
      ];

      assert.deepEqual(imports, expected);
    });
  });
});<|MERGE_RESOLUTION|>--- conflicted
+++ resolved
@@ -40,18 +40,13 @@
     assert.deepEqual(imports, expected);
   });
 
-<<<<<<< HEAD
-  it("should return correct imports with native solc [ @native ]", () => {
+  it.skip("should return correct imports with native solc [ @native ]", () => {
     const options = {
       events: { emit: () => {} },
       solcConfig: { version: "native" }
     };
     const nativeSupplier = new CompilerSupplier(options);
-=======
-  it.skip("should return correct imports with native solc [ @native ]", () => {
-    const config = { version: "native" };
-    const nativeSupplier = new CompilerSupplier(config);
->>>>>>> 96330bd9
+
     nativeSupplier.load().then(({ solc }) => {
       const imports = Parser.parseImports(source, solc);
       // Note that this test is important because certain parts of the solidity
@@ -68,8 +63,7 @@
     });
   });
 
-<<<<<<< HEAD
-  it("should return correct imports with docker solc [ @native ]", () => {
+  it.skip("should return correct imports with docker solc [ @native ]", () => {
     const options = {
       events: { emit: () => {} },
       solcConfig: {
@@ -78,11 +72,7 @@
       }
     };
     const dockerSupplier = new CompilerSupplier(options);
-=======
-  it.skip("should return correct imports with docker solc [ @native ]", () => {
-    const config = { docker: true, version: "0.4.25" };
-    const dockerSupplier = new CompilerSupplier(config);
->>>>>>> 96330bd9
+
     dockerSupplier.load().then(({ solc }) => {
       const imports = Parser.parseImports(source, solc);
       // Note that this test is important because certain parts of the solidity
