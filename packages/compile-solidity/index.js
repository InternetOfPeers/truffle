const debug = require("debug")("compile");
const path = require("path");
const findContracts = require("@truffle/contract-sources");
const Config = require("@truffle/config");
const Profiler = require("./profiler");
const CompilerSupplier = require("./compilerSupplier");
const { run } = require("./run");
<<<<<<< HEAD
const { normalizeOptions } = require("./normalizeOptions");
const { compileWithPragmaAnalysis } = require("./compileWithPragmaAnalysis");
const expect = require("@truffle/expect");
=======

const normalizeOptions = options => {
  if (options.logger === undefined) options.logger = console;

  expect.options(options, ["contracts_directory", "compilers"]);
  expect.options(options.compilers, ["solc"]);

  options.compilers.solc.settings.evmVersion =
    options.compilers.solc.settings.evmVersion ||
    options.compilers.solc.evmVersion;
  options.compilers.solc.settings.optimizer =
    options.compilers.solc.settings.optimizer ||
    options.compilers.solc.optimizer ||
    {};

  // Grandfather in old solc config
  if (options.solc) {
    options.compilers.solc.settings.evmVersion = options.solc.evmVersion;
    options.compilers.solc.settings.optimizer = options.solc.optimizer;
  }

  // Certain situations result in `{}` as a value for compilationTargets
  // Previous implementations treated any value lacking `.length` as equivalent
  // to `[]`
  // (This also happens when run() is called from sources(), so
  // compilationTargets is not passed)
  if (!options.compilationTargets || !options.compilationTargets.length) {
    options.compilationTargets = [];
  }

  return options;
};
>>>>>>> aa658135

const Compile = {
  // this takes an object with keys being the name and values being source
  // material as well as an options object
  async sources({ sources, options }) {
    options = Config.default().merge(options);
    const compilation = await run(sources, normalizeOptions(options));
    return compilation.contracts.length > 0
      ? { compilations: [compilation] }
      : { compilations: [] };
  },

  async all(options) {
    const paths = [
      ...new Set([
        ...(await findContracts(options.contracts_directory)),
        ...(options.files || [])
      ])
    ];

    return await Compile.sourcesWithDependencies({
      paths,
      options
    });
  },

  async necessary(options) {
    options.logger = options.logger || console;

    const paths = await Profiler.updated(options);

    return await Compile.sourcesWithDependencies({
      paths,
      options
    });
  },

  // this takes an array of paths and options
  async sourcesWithDependencies({ paths, options }) {
    if (options.compilers.solc.version === "pragma") {
      return this.sourcesWithPragmaAnalysis({ paths, options });
    }

    options.logger = options.logger || console;
    options.contracts_directory = options.contracts_directory || process.cwd();

    debug("paths: %O", paths);

    expect.options(options, [
      "working_directory",
      "contracts_directory",
      "resolver"
    ]);

    options = Config.default().merge(options);

    debug("invoking profiler");
    const { allSources, compilationTargets } = await Profiler.requiredSources(
      options.with({
        paths,
        base_path: options.contracts_directory,
        resolver: options.resolver
      })
    );
    debug("allSources: %O", allSources);
    debug("compilationTargets: %O", compilationTargets);

    // we can exit if there are no Solidity files to compile since
    // it indicates that we only have Vyper-related JSON
    const solidityTargets = compilationTargets.filter(fileName =>
      fileName.endsWith(".sol")
    );
    if (solidityTargets.length === 0) {
      return { compilations: [] };
    }

    Compile.display(compilationTargets, options);

    // when there are no sources, don't call run
    if (Object.keys(allSources).length === 0) {
      return { compilations: [] };
    }

    options.compilationTargets = compilationTargets;
    const { sourceIndexes, sources, contracts, compiler } = await run(
      allSources,
      normalizeOptions(options)
    );

    const { name, version } = compiler;
    // returns CompilerResult - see @truffle/compile-common
    return contracts.length > 0
      ? {
          compilations: [
            {
              sourceIndexes,
              sources,
              contracts,
              compiler: { name, version }
            }
          ]
        }
      : { compilations: [] };
  },

  async sourcesWithPragmaAnalysis({ paths, options }) {
    return compileWithPragmaAnalysis({ paths, options });
  },

  display(paths, options) {
    if (options.quiet !== true) {
      if (!Array.isArray(paths)) {
        paths = Object.keys(paths);
      }

      const blacklistRegex = /^truffle\//;

      const sources = paths
        .sort()
        .map(contract => {
          if (path.isAbsolute(contract)) {
            contract =
              "." +
              path.sep +
              path.relative(options.working_directory, contract);
          }
          if (contract.match(blacklistRegex) || contract.endsWith(".json")) {
            return;
          }
          return contract;
        })
        .filter(contract => contract);
      options.events.emit("compile:sourcesToCompile", {
        sourceFileNames: sources
      });
    }
  }
};

module.exports = {
  Compile,
  CompilerSupplier
};<|MERGE_RESOLUTION|>--- conflicted
+++ resolved
@@ -5,44 +5,9 @@
 const Profiler = require("./profiler");
 const CompilerSupplier = require("./compilerSupplier");
 const { run } = require("./run");
-<<<<<<< HEAD
 const { normalizeOptions } = require("./normalizeOptions");
 const { compileWithPragmaAnalysis } = require("./compileWithPragmaAnalysis");
 const expect = require("@truffle/expect");
-=======
-
-const normalizeOptions = options => {
-  if (options.logger === undefined) options.logger = console;
-
-  expect.options(options, ["contracts_directory", "compilers"]);
-  expect.options(options.compilers, ["solc"]);
-
-  options.compilers.solc.settings.evmVersion =
-    options.compilers.solc.settings.evmVersion ||
-    options.compilers.solc.evmVersion;
-  options.compilers.solc.settings.optimizer =
-    options.compilers.solc.settings.optimizer ||
-    options.compilers.solc.optimizer ||
-    {};
-
-  // Grandfather in old solc config
-  if (options.solc) {
-    options.compilers.solc.settings.evmVersion = options.solc.evmVersion;
-    options.compilers.solc.settings.optimizer = options.solc.optimizer;
-  }
-
-  // Certain situations result in `{}` as a value for compilationTargets
-  // Previous implementations treated any value lacking `.length` as equivalent
-  // to `[]`
-  // (This also happens when run() is called from sources(), so
-  // compilationTargets is not passed)
-  if (!options.compilationTargets || !options.compilationTargets.length) {
-    options.compilationTargets = [];
-  }
-
-  return options;
-};
->>>>>>> aa658135
 
 const Compile = {
   // this takes an object with keys being the name and values being source
