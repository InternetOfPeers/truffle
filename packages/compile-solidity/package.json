--- conflicted
+++ resolved
@@ -1,7 +1,6 @@
 {
   "name": "@truffle/compile-solidity",
   "description": "Compiler helper and artifact manager for Solidity files",
-<<<<<<< HEAD
   "version": "4.2.18-alphaTez.1",
   "main": "index.js",
   "dependencies": {
@@ -10,15 +9,6 @@
     "@truffle/contract-sources": "^0.2.6-alphaTez.1",
     "@truffle/error": "^0.0.15-alphaTez.1",
     "@truffle/expect": "^0.0.19-alphaTez.1",
-=======
-  "version": "4.2.16",
-  "main": "index.js",
-  "dependencies": {
-    "@truffle/config": "^1.2.10",
-    "@truffle/contract-sources": "^0.1.7",
-    "@truffle/error": "^0.0.8",
-    "@truffle/expect": "^0.0.13",
->>>>>>> 8a599cf0
     "colors": "^1.1.2",
     "debug": "^4.1.0",
     "ora": "^3.0.0",
@@ -30,11 +20,7 @@
     "solc": "^0.6.0"
   },
   "devDependencies": {
-<<<<<<< HEAD
     "@truffle/resolver": "^5.1.6-alphaTez.1",
-=======
-    "@truffle/resolver": "^5.0.25",
->>>>>>> 8a599cf0
     "babel-core": "^6.26.0",
     "babel-polyfill": "^6.26.0",
     "babel-preset-env": "^1.6.1",
