--- conflicted
+++ resolved
@@ -4,12 +4,8 @@
   "version": "4.2.18",
   "main": "index.js",
   "dependencies": {
-<<<<<<< HEAD
     "@truffle/compile-common": "^0.2.6-alphaTez.3",
-    "@truffle/config": "^1.2.11",
-=======
     "@truffle/config": "^1.2.12",
->>>>>>> df9a595e
     "@truffle/contract-sources": "^0.1.7",
     "@truffle/error": "^0.0.8",
     "@truffle/expect": "^0.0.13",
