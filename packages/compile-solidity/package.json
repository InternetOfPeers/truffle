{
  "name": "@truffle/compile-solidity",
  "description": "Compiler helper and artifact manager for Solidity files",
  "license": "MIT",
  "author": "Tim Coulter <tim@trufflesuite.com>",
  "homepage": "https://github.com/trufflesuite/compile-solidity#readme",
  "repository": "https://github.com/trufflesuite/truffle/tree/master/packages/compile-solidity",
  "bugs": {
    "url": "https://github.com/trufflesuite/truffle/issues"
  },
  "version": "4.3.11",
  "main": "index.js",
  "scripts": {
    "test": "./scripts/test.sh"
  },
  "dependencies": {
    "@truffle/config": "^1.2.20",
    "@truffle/contract-sources": "^0.1.7",
    "@truffle/error": "^0.0.8",
    "@truffle/expect": "^0.0.13",
    "colors": "^1.1.2",
    "debug": "^4.1.0",
    "fs-extra": "^8.1.0",
    "ora": "^3.4.0",
    "original-require": "^1.0.1",
    "request": "^2.85.0",
    "request-promise": "^4.2.2",
    "require-from-string": "^2.0.2",
    "semver": "^5.6.0",
    "solc": "^0.6.0"
  },
  "devDependencies": {
    "@truffle/resolver": "^6.0.7",
    "babel-core": "^6.26.0",
    "babel-polyfill": "^6.26.0",
    "babel-preset-env": "^1.6.1",
    "mocha": "8.0.1",
    "sinon": "^7.2.2",
<<<<<<< HEAD
    "tmp": "0.2.1"
=======
    "tmp": "0.0.33"
>>>>>>> 53f037ec
  },
  "keywords": [
    "compile",
    "ethereum",
    "solidity",
    "truffle"
  ],
  "publishConfig": {
    "access": "public"
  },
  "babel": {
    "presets": [
      "env"
    ]
  }
}<|MERGE_RESOLUTION|>--- conflicted
+++ resolved
@@ -36,11 +36,7 @@
     "babel-preset-env": "^1.6.1",
     "mocha": "8.0.1",
     "sinon": "^7.2.2",
-<<<<<<< HEAD
     "tmp": "0.2.1"
-=======
-    "tmp": "0.0.33"
->>>>>>> 53f037ec
   },
   "keywords": [
     "compile",
