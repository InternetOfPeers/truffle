{
  "name": "@truffle/compile-solidity",
  "description": "Compiler helper and artifact manager for Solidity files",
<<<<<<< HEAD
  "version": "4.2.18-alphaTez.3",
  "main": "index.js",
  "dependencies": {
    "@truffle/compile-common": "^0.2.6-alphaTez.3",
    "@truffle/config": "^1.2.12-alphaTez.3",
    "@truffle/contract-sources": "^0.2.6-alphaTez.3",
    "@truffle/error": "^0.0.15-alphaTez.3",
    "@truffle/expect": "^0.0.19-alphaTez.3",
=======
  "version": "4.2.17",
  "main": "index.js",
  "dependencies": {
    "@truffle/config": "^1.2.11",
    "@truffle/contract-sources": "^0.1.7",
    "@truffle/error": "^0.0.8",
    "@truffle/expect": "^0.0.13",
>>>>>>> 7c19713c
    "colors": "^1.1.2",
    "debug": "^4.1.0",
    "ora": "^3.0.0",
    "original-require": "^1.0.1",
    "request": "^2.85.0",
    "request-promise": "^4.2.2",
    "require-from-string": "^2.0.2",
    "semver": "^5.6.0",
    "solc": "^0.6.0"
  },
  "devDependencies": {
<<<<<<< HEAD
    "@truffle/resolver": "^5.1.6-alphaTez.3",
=======
    "@truffle/resolver": "^5.0.26",
>>>>>>> 7c19713c
    "babel-core": "^6.26.0",
    "babel-polyfill": "^6.26.0",
    "babel-preset-env": "^1.6.1",
    "fs-extra": "^8.1.0",
    "mocha": "5.2.0",
    "sinon": "^7.2.2",
    "tmp": "0.0.33"
  },
  "babel": {
    "presets": [
      "env"
    ]
  },
  "scripts": {
    "test": "./scripts/test.sh"
  },
  "repository": "https://github.com/trufflesuite/truffle/tree/master/packages/compile-solidity",
  "keywords": [
    "ethereum",
    "truffle",
    "compile",
    "solidity"
  ],
  "author": "Tim Coulter <tim@trufflesuite.com>",
  "license": "MIT",
  "bugs": {
    "url": "https://github.com/trufflesuite/truffle/issues"
  },
  "homepage": "https://github.com/trufflesuite/compile-solidity#readme",
  "publishConfig": {
    "access": "public"
  }
}<|MERGE_RESOLUTION|>--- conflicted
+++ resolved
@@ -1,24 +1,14 @@
 {
   "name": "@truffle/compile-solidity",
   "description": "Compiler helper and artifact manager for Solidity files",
-<<<<<<< HEAD
-  "version": "4.2.18-alphaTez.3",
+  "version": "4.2.17",
   "main": "index.js",
   "dependencies": {
     "@truffle/compile-common": "^0.2.6-alphaTez.3",
-    "@truffle/config": "^1.2.12-alphaTez.3",
-    "@truffle/contract-sources": "^0.2.6-alphaTez.3",
-    "@truffle/error": "^0.0.15-alphaTez.3",
-    "@truffle/expect": "^0.0.19-alphaTez.3",
-=======
-  "version": "4.2.17",
-  "main": "index.js",
-  "dependencies": {
     "@truffle/config": "^1.2.11",
     "@truffle/contract-sources": "^0.1.7",
     "@truffle/error": "^0.0.8",
     "@truffle/expect": "^0.0.13",
->>>>>>> 7c19713c
     "colors": "^1.1.2",
     "debug": "^4.1.0",
     "ora": "^3.0.0",
@@ -30,15 +20,11 @@
     "solc": "^0.6.0"
   },
   "devDependencies": {
-<<<<<<< HEAD
-    "@truffle/resolver": "^5.1.6-alphaTez.3",
-=======
     "@truffle/resolver": "^5.0.26",
->>>>>>> 7c19713c
     "babel-core": "^6.26.0",
     "babel-polyfill": "^6.26.0",
     "babel-preset-env": "^1.6.1",
-    "fs-extra": "^8.1.0",
+    "fs-extra": "^8.0.1",
     "mocha": "5.2.0",
     "sinon": "^7.2.2",
     "tmp": "0.0.33"
