--- conflicted
+++ resolved
@@ -4,18 +4,11 @@
   "version": "4.2.11",
   "main": "index.js",
   "dependencies": {
-<<<<<<< HEAD
     "@truffle/compile-common": "^0.2.0",
-    "@truffle/config": "^1.2.4",
+    "@truffle/config": "^1.2.5",
     "@truffle/contract-sources": "^0.2.1-alphaTez.0",
     "@truffle/error": "^0.0.10-alphaTez.0",
     "@truffle/expect": "^0.0.14-alphaTez.0",
-=======
-    "@truffle/config": "^1.2.5",
-    "@truffle/contract-sources": "^0.1.6",
-    "@truffle/error": "^0.0.7",
-    "@truffle/expect": "^0.0.12",
->>>>>>> 26ccd93b
     "colors": "^1.1.2",
     "debug": "^4.1.0",
     "ora": "^3.0.0",
@@ -27,11 +20,7 @@
     "solc": "^0.5.0"
   },
   "devDependencies": {
-<<<<<<< HEAD
     "@truffle/resolver": "^5.1.1-alphaTez.0",
-=======
-    "@truffle/resolver": "^5.0.20",
->>>>>>> 26ccd93b
     "babel-core": "^6.26.0",
     "babel-polyfill": "^6.26.0",
     "babel-preset-env": "^1.6.1",
